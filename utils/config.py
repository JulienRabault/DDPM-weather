--- conflicted
+++ resolved
@@ -1,285 +1,281 @@
-import json
-import logging
-import os
-from pathlib import Path
-import jsonschema as jsonschema
-import yaml
-
-from utils.distributed import is_main_gpu, get_rank_num, synchronize
-import datetime
-
-CONFIG_SCHEMA_PATH = "utils/config_schema.json"
-DATASET_CONFIG_SCHEMA_PATH = "utils/dataset_config_schema.json"
-
-
-def load_yaml(yaml_path):
-    with open(yaml_path, "r") as yaml_file:
-        yaml_data = yaml.safe_load(yaml_file)
-    return yaml_data
-
-
-TYPE_MAPPER = {
-    "string": str,
-    "integer": int,
-    "int": int,
-    "str": str,
-    "boolean": bool,
-    "array": list,
-    "list": list,
-    "float": float,
-    "dict": dict,
-    "number": float,
-}
-
-
-class Config:
-    def __init__(self, args, schema_path, modified_args):
-        # Load YAML configuration file and initialize logger
-        self.schema_path = schema_path
-        # default values of the config
-        self._update_from_args(args)
-        self._update_from_config(args.yaml_path, overload=modified_args[::2])
-
-        self.logger = logging.getLogger(f"logddp_{get_rank_num()}")
-
-        self._validate_config()
-        self.basename = self.run_name
-
-    def __str__(self):
-        # Return a string representation of the configuration
-        config_string = "Configuration:"
-        for attr, value in self.to_dict().items():
-            config_string += f"\n\t{attr}: {value}"
-        config_string += (
-            f"\n\tWANDB_MODE: {os.environ.get('WANDB_MODE', 'Not set')}\n"
-        )
-        return config_string
-
-    def _update_from_args(self, args):
-        # Update configuration attributes from command line arguments
-        logging.debug(
-            f"Updating configuration from command line arguments: {args}"
-        )
-        logging.debug(f"Schema path: {self.schema_path}")
-        for prop, value in args.__dict__.items():
-            setattr(self, prop, value)
-
-    def _update_from_dict(self, dict):
-        # Update configuration attributes from dict
-        for prop, value in dict.items():
-            setattr(self, prop, value)
-
-    def _validate_config(self):
-        # Validate the configuration against a JSON schema
-        with open(self.schema_path, "r") as schema_file:
-            schema = json.load(schema_file)
-        jsonschema.validate(self.__dict__, schema)
-        # Check specific conditions for certain configuration values
-        self.output_dir = Path(self.output_dir)
-        if (
-            self.sampling_mode == "guided"
-            or self.sampling_mode == "simple_guided"
-        ):
-            assert (
-                self.guidance_loss_scale >= 0
-                and self.guidance_loss_scale <= 100
-            ), "Guidance loss scale must be between 0 and 100."
-            if self.data_dir is None:
-                raise ValueError(
-                    "data_dir must be specified when using guided sampling mode."
-                )
-<<<<<<< HEAD
-            if self.mode != 'Sample' and  self.sampling_mode == "guided" and self.guiding_col is None:
-=======
-            if (
-                self.mode != "Sample"
-                and self.sampling_mode == "guided"
-                and self.guiding_col is None
-            ):
->>>>>>> a4547dc2
-                raise ValueError(
-                    "guiding_col must be specified when using guided sampling mode."
-                )
-        if self.resume:
-            if self.model_path is None or not os.path.isfile(self.model_path):
-                raise FileNotFoundError(
-                    f"self.resume={self.resume} but snapshot_path={self.model_path} is None or doesn't exist"
-                )
-            if self.mode != "Train":
-                raise ValueError("--r flag can only be used in Train mode.")
-        if self.any_time > self.epochs:
-            if is_main_gpu():
-                self.logger.warning(
-                    f"any_time={self.any_time} is greater than epochs={self.epochs}. "
-                )
-        if "rr" in self.var_indexes:
-            if self.dataset_config_file is None:
-                raise ValueError(
-                    "field dataset_config_file should not be None / should be spec'd if rr is among the "
-                    "variables"
-                )
-        if self.dataset_config_file is not None and (
-            self.mean_file is not None or self.max_file is not None
-        ):
-            raise ValueError(
-                "mean_file and max_file should not be specified if dataset_config_file is specified, "
-                "and vice versa"
-            )
-        cond_n_sample = (
-            self.batch_size
-            if isinstance(self.batch_size, int)
-            else min(self.batch_size)
-        )
-
-        if self.n_sample > cond_n_sample and self.guiding_col is not None:
-            self.n_sample = cond_n_sample
-            if is_main_gpu():
-                self.logger.warning(
-                    f"n_sample={self.n_sample} is greater than batch_size={self.batch_size}. "
-                    f"Setting n_sample={self.n_sample} to batch_size={self.batch_size}."
-                )
-        # Check and create directories based on the configuration
-        paths = [
-            self.output_dir / self.run_name,
-            self.output_dir / self.run_name / "samples",
-        ]
-        if self.mode == "Train":
-            paths.append(self.output_dir / self.run_name / "WANDB")
-            paths.append(self.output_dir / self.run_name / "WANDB/cache")
-        self._next_run_dir(paths)
-
-        return
-
-    def to_dict(self):
-        # Convert configuration to a dictionary
-        return {
-            attr: getattr(self, attr)
-            for attr in dir(self)
-            if not callable(getattr(self, attr)) and not attr.startswith("__")
-        }
-
-    def to_json(self):
-        # Convert configuration to a JSON string
-        return json.dumps(self.to_dict())
-
-    def to_yaml(self):
-        # Convert configuration to a YAML string
-        return yaml.dump(self.to_dict())
-
-    def save(self, path):
-        # Save configuration to a YAML file
-        with open(path, "w+") as f:
-            yaml.dump(self.to_dict(), f)
-
-    @classmethod
-    def from_args_and_yaml(cls, args, modified_args):
-        # Create a Config object from command line arguments and a YAML file
-        config = cls(args, CONFIG_SCHEMA_PATH, modified_args)
-        return config
-
-    @classmethod
-    def create_arguments(cls, parser):
-        # Dynamically create argparse arguments based on the schema
-        with open(CONFIG_SCHEMA_PATH, "r") as schema_file:
-            schema = json.load(schema_file)
-
-        for prop, prop_schema in schema["properties"].items():
-            try:
-                arg_type = TYPE_MAPPER.get(prop_schema.get("type", "str"), str)
-            except:
-                arg_type = TYPE_MAPPER.get(
-                    prop_schema.get("type", "str")[0], str
-                )
-            arg_default = prop_schema.get("default", None)
-            arg_help = prop_schema.get("description", None)
-            if arg_type == list:
-                parser.add_argument(
-                    f"--{prop}",
-                    nargs="+",
-                    type=arg_type,
-                    default=arg_default,
-                    help=arg_help,
-                )
-            elif arg_type == bool:
-                parser.add_argument(
-                    f"--{prop}",
-                    default=arg_default,
-                    help=arg_help,
-                    action="store_true",
-                )
-            else:
-                parser.add_argument(
-                    f"--{prop}",
-                    type=arg_type,
-                    default=arg_default,
-                    help=arg_help,
-                )
-
-    def _next_run_dir(self, paths, suffix=None):
-        # Create directories for the next run
-        if self.resume:
-            for path in paths:
-                if not os.path.exists(path):
-                    raise FileNotFoundError(
-                        f"The following directories do not exist: {path}"
-                    )
-
-        else:
-            current_datetime = datetime.datetime.now().strftime(
-                "%Y%m%d_%H%M%S%f"
-            )[:-3]
-            train_num = 1
-            train_name = self.run_name
-            while os.path.exists(train_name):
-                if suffix is not None:
-                    train_name = (
-                        self.basename + "__" + suffix + "_" + current_datetime
-                    )
-                else:
-                    while os.path.exists(train_name):
-                        if f"_{train_num}" in train_name:
-                            train_name = (
-                                "_".join(train_name.split("_")[:-1])
-                                + f"_{train_num + 1}"
-                            )
-                            train_num += 1
-                        else:
-                            train_name = f"{train_name}_{train_num}"
-
-            self.run_name = train_name
-
-            paths = [
-                self.output_dir / self.run_name,
-                self.output_dir / self.run_name / "samples",
-            ]
-            if self.mode == "Train":
-                paths.append(self.output_dir / self.run_name / "WANDB/")
-                paths.append(self.output_dir / self.run_name / "WANDB/cache")
-            synchronize()
-            for path in paths:
-                os.makedirs(path, exist_ok=True)
-
-    def _update_from_config(self, yaml_path, overload: list):
-        yaml_config = load_yaml(yaml_path)
-        overload = [s.lstrip("-") for s in overload]
-        for key, value in yaml_config.items():
-            if key not in overload:
-                setattr(self, key, value)
-            else:
-                logging.warning(f"Overloading {key} to {getattr(self, key)}")
-
-
-class DataSetConfig(Config):
-    def __init__(self, yaml_path):
-        # Load YAML configuration file and initialize logger
-        yaml_config = load_yaml(yaml_path)
-        for prop, value in yaml_config.items():
-            setattr(self, prop, value)
-
-        self._validate_config()
-
-    def _validate_config(self):
-        # Validate the configuration against a JSON schema
-        with open(DATASET_CONFIG_SCHEMA_PATH, "r") as schema_file:
-            schema = json.load(schema_file)
-        jsonschema.validate(self.__dict__, schema)
+import json
+import logging
+import os
+from pathlib import Path
+import jsonschema as jsonschema
+import yaml
+
+from utils.distributed import is_main_gpu, get_rank_num, synchronize
+import datetime
+
+CONFIG_SCHEMA_PATH = "utils/config_schema.json"
+DATASET_CONFIG_SCHEMA_PATH = "utils/dataset_config_schema.json"
+
+
+def load_yaml(yaml_path):
+    with open(yaml_path, "r") as yaml_file:
+        yaml_data = yaml.safe_load(yaml_file)
+    return yaml_data
+
+
+TYPE_MAPPER = {
+    "string": str,
+    "integer": int,
+    "int": int,
+    "str": str,
+    "boolean": bool,
+    "array": list,
+    "list": list,
+    "float": float,
+    "dict": dict,
+    "number": float,
+}
+
+
+class Config:
+    def __init__(self, args, schema_path, modified_args):
+        # Load YAML configuration file and initialize logger
+        self.schema_path = schema_path
+        # default values of the config
+        self._update_from_args(args)
+        self._update_from_config(args.yaml_path, overload=modified_args[::2])
+
+        self.logger = logging.getLogger(f"logddp_{get_rank_num()}")
+
+        self._validate_config()
+        self.basename = self.run_name
+
+    def __str__(self):
+        # Return a string representation of the configuration
+        config_string = "Configuration:"
+        for attr, value in self.to_dict().items():
+            config_string += f"\n\t{attr}: {value}"
+        config_string += (
+            f"\n\tWANDB_MODE: {os.environ.get('WANDB_MODE', 'Not set')}\n"
+        )
+        return config_string
+
+    def _update_from_args(self, args):
+        # Update configuration attributes from command line arguments
+        logging.debug(
+            f"Updating configuration from command line arguments: {args}"
+        )
+        logging.debug(f"Schema path: {self.schema_path}")
+        for prop, value in args.__dict__.items():
+            setattr(self, prop, value)
+
+    def _update_from_dict(self, dict):
+        # Update configuration attributes from dict
+        for prop, value in dict.items():
+            setattr(self, prop, value)
+
+    def _validate_config(self):
+        # Validate the configuration against a JSON schema
+        with open(self.schema_path, "r") as schema_file:
+            schema = json.load(schema_file)
+        jsonschema.validate(self.__dict__, schema)
+        # Check specific conditions for certain configuration values
+        self.output_dir = Path(self.output_dir)
+        if (
+            self.sampling_mode == "guided"
+            or self.sampling_mode == "simple_guided"
+        ):
+            assert (
+                self.guidance_loss_scale >= 0
+                and self.guidance_loss_scale <= 100
+            ), "Guidance loss scale must be between 0 and 100."
+            if self.data_dir is None:
+                raise ValueError(
+                    "data_dir must be specified when using guided sampling mode."
+                )
+            if (
+                self.mode != "Sample"
+                and self.sampling_mode == "guided"
+                and self.guiding_col is None
+            ):
+                raise ValueError(
+                    "guiding_col must be specified when using guided sampling mode."
+                )
+        if self.resume:
+            if self.model_path is None or not os.path.isfile(self.model_path):
+                raise FileNotFoundError(
+                    f"self.resume={self.resume} but snapshot_path={self.model_path} is None or doesn't exist"
+                )
+            if self.mode != "Train":
+                raise ValueError("--r flag can only be used in Train mode.")
+        if self.any_time > self.epochs:
+            if is_main_gpu():
+                self.logger.warning(
+                    f"any_time={self.any_time} is greater than epochs={self.epochs}. "
+                )
+        if "rr" in self.var_indexes:
+            if self.dataset_config_file is None:
+                raise ValueError(
+                    "field dataset_config_file should not be None / should be spec'd if rr is among the "
+                    "variables"
+                )
+        if self.dataset_config_file is not None and (
+            self.mean_file is not None or self.max_file is not None
+        ):
+            raise ValueError(
+                "mean_file and max_file should not be specified if dataset_config_file is specified, "
+                "and vice versa"
+            )
+        cond_n_sample = (
+            self.batch_size
+            if isinstance(self.batch_size, int)
+            else min(self.batch_size)
+        )
+
+        if self.n_sample > cond_n_sample and self.guiding_col is not None:
+            self.n_sample = cond_n_sample
+            if is_main_gpu():
+                self.logger.warning(
+                    f"n_sample={self.n_sample} is greater than batch_size={self.batch_size}. "
+                    f"Setting n_sample={self.n_sample} to batch_size={self.batch_size}."
+                )
+        # Check and create directories based on the configuration
+        paths = [
+            self.output_dir / self.run_name,
+            self.output_dir / self.run_name / "samples",
+        ]
+        if self.mode == "Train":
+            paths.append(self.output_dir / self.run_name / "WANDB")
+            paths.append(self.output_dir / self.run_name / "WANDB/cache")
+        self._next_run_dir(paths)
+
+        return
+
+    def to_dict(self):
+        # Convert configuration to a dictionary
+        return {
+            attr: getattr(self, attr)
+            for attr in dir(self)
+            if not callable(getattr(self, attr)) and not attr.startswith("__")
+        }
+
+    def to_json(self):
+        # Convert configuration to a JSON string
+        return json.dumps(self.to_dict())
+
+    def to_yaml(self):
+        # Convert configuration to a YAML string
+        return yaml.dump(self.to_dict())
+
+    def save(self, path):
+        # Save configuration to a YAML file
+        with open(path, "w+") as f:
+            yaml.dump(self.to_dict(), f)
+
+    @classmethod
+    def from_args_and_yaml(cls, args, modified_args):
+        # Create a Config object from command line arguments and a YAML file
+        config = cls(args, CONFIG_SCHEMA_PATH, modified_args)
+        return config
+
+    @classmethod
+    def create_arguments(cls, parser):
+        # Dynamically create argparse arguments based on the schema
+        with open(CONFIG_SCHEMA_PATH, "r") as schema_file:
+            schema = json.load(schema_file)
+
+        for prop, prop_schema in schema["properties"].items():
+            try:
+                arg_type = TYPE_MAPPER.get(prop_schema.get("type", "str"), str)
+            except:
+                arg_type = TYPE_MAPPER.get(
+                    prop_schema.get("type", "str")[0], str
+                )
+            arg_default = prop_schema.get("default", None)
+            arg_help = prop_schema.get("description", None)
+            if arg_type == list:
+                parser.add_argument(
+                    f"--{prop}",
+                    nargs="+",
+                    type=arg_type,
+                    default=arg_default,
+                    help=arg_help,
+                )
+            elif arg_type == bool:
+                parser.add_argument(
+                    f"--{prop}",
+                    default=arg_default,
+                    help=arg_help,
+                    action="store_true",
+                )
+            else:
+                parser.add_argument(
+                    f"--{prop}",
+                    type=arg_type,
+                    default=arg_default,
+                    help=arg_help,
+                )
+
+    def _next_run_dir(self, paths, suffix=None):
+        # Create directories for the next run
+        if self.resume:
+            for path in paths:
+                if not os.path.exists(path):
+                    raise FileNotFoundError(
+                        f"The following directories do not exist: {path}"
+                    )
+
+        else:
+            current_datetime = datetime.datetime.now().strftime(
+                "%Y%m%d_%H%M%S%f"
+            )[:-3]
+            train_num = 1
+            train_name = self.run_name
+            while os.path.exists(train_name):
+                if suffix is not None:
+                    train_name = (
+                        self.basename + "__" + suffix + "_" + current_datetime
+                    )
+                else:
+                    while os.path.exists(train_name):
+                        if f"_{train_num}" in train_name:
+                            train_name = (
+                                "_".join(train_name.split("_")[:-1])
+                                + f"_{train_num + 1}"
+                            )
+                            train_num += 1
+                        else:
+                            train_name = f"{train_name}_{train_num}"
+
+            self.run_name = train_name
+
+            paths = [
+                self.output_dir / self.run_name,
+                self.output_dir / self.run_name / "samples",
+            ]
+            if self.mode == "Train":
+                paths.append(self.output_dir / self.run_name / "WANDB/")
+                paths.append(self.output_dir / self.run_name / "WANDB/cache")
+            synchronize()
+            for path in paths:
+                os.makedirs(path, exist_ok=True)
+
+    def _update_from_config(self, yaml_path, overload: list):
+        yaml_config = load_yaml(yaml_path)
+        overload = [s.lstrip("-") for s in overload]
+        for key, value in yaml_config.items():
+            if key not in overload:
+                setattr(self, key, value)
+            else:
+                logging.warning(f"Overloading {key} to {getattr(self, key)}")
+
+
+class DataSetConfig(Config):
+    def __init__(self, yaml_path):
+        # Load YAML configuration file and initialize logger
+        yaml_config = load_yaml(yaml_path)
+        for prop, value in yaml_config.items():
+            setattr(self, prop, value)
+
+        self._validate_config()
+
+    def _validate_config(self):
+        # Validate the configuration against a JSON schema
+        with open(DATASET_CONFIG_SCHEMA_PATH, "r") as schema_file:
+            schema = json.load(schema_file)
+        jsonschema.validate(self.__dict__, schema)