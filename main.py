import argparse
import gc
import json
import logging
import os
import sys
import time
import warnings
from multiprocessing import cpu_count

import torch
from denoising_diffusion_pytorch import Unet, GaussianDiffusion
from torch import distributed as dist
from torch.distributed import init_process_group, destroy_process_group
from torch.utils.data import DataLoader
from torch.utils.data.distributed import DistributedSampler

from ddpm import dataSet_Handler
from ddpm.guided_gaussian_diffusion import GuidedGaussianDiffusion
from ddpm.sampler import Sampler
from ddpm.trainer import Trainer
from utils.config import Config
from utils.distributed import get_rank_num, get_rank, is_main_gpu, synchronize
import numpy as np

warnings.filterwarnings(
    "ignore",
    message="This DataLoader will create .* worker processes in total.*",
)
gc.collect()
# Free GPU cache
torch.cuda.empty_cache()


def setup_logger(config, log_file="ddpm.log", use_wandb=False):
    """
    Configure a logger with specified console and file handlers.
    Args:
        config: The configuration object.
        log_file (str): The name of the log file.
    Returns:
        logging.Logger: The configured logger.
    """
    # Use a logger specific to the GPU rank
    console_format = (
        f"[GPU {get_rank_num()}] %(asctime)s - %(levelname)s - %(message)s"
        if torch.cuda.device_count() > 1
        else "%(asctime)s - %(levelname)s - %(message)s"
    )

    logger = logging.getLogger(f"logddp_{get_rank_num()}")
    logger.setLevel(logging.DEBUG if config.debug else logging.INFO)
    logger.propagate = False  # Prevent double printing

    # Console handler for printing log messages to the console
    console_handler = logging.StreamHandler(sys.stdout)
    console_handler.setLevel(logging.DEBUG if config.debug else logging.INFO)
    console_formatter = logging.Formatter(console_format)
    console_handler.setFormatter(console_formatter)

    # File handler for saving log messages to a file
    file_handler = logging.FileHandler(
        os.path.join(config.output_dir, config.run_name, log_file), mode="w+"
    )
    file_handler.setLevel(logging.DEBUG if config.debug else logging.INFO)
    file_formatter = logging.Formatter(console_format)
    file_handler.setFormatter(file_formatter)

    # Add both handlers to the logger
    logger.addHandler(console_handler)
    logger.addHandler(file_handler)

    if use_wandb:
        logging.getLogger("wandb").setLevel(logging.WARNING)

    return logger


def ddp_setup():
    """
    Configuration for Distributed Data Parallel (DDP).
    """
    if torch.cuda.device_count() < 2:
        return
    # Initialize the process group for DDP
    init_process_group(
        "nccl" if dist.is_nccl_available() else "gloo",
        world_size=torch.cuda.device_count(),
    )
    torch.cuda.set_device(get_rank())


def load_train_objs(config):
    """
    Load training objects.
    Args:
        config (Namespace): Configuration parameters.
    Returns:
        tuple: model, optimizer.
    """
<<<<<<< HEAD
    use_cond = config.guiding_col is not None and config.mode == "Train" or config.mode == "Sample" and "guided" in config.sampling_mode
=======
    use_cond = (
        config.guiding_col is not None
        and config.mode == "Train"
        or config.mode == "Sample"
        and "guided" in config.sampling_mode
    )
>>>>>>> a4547dc2
    # Create a U-Net model and a diffusion model based on configuration
    umodel = Unet(
        dim=64,
        dim_mults=(1, 2, 4, 8),
        channels=len(config.var_indexes),
        self_condition=use_cond,
    )
<<<<<<< HEAD
    if use_cond :
=======
    if use_cond:
>>>>>>> a4547dc2
        cls = GuidedGaussianDiffusion
    else:
        cls = GaussianDiffusion
    model = cls(
        umodel,
        image_size=config.image_size,
        timesteps=1000,
        beta_schedule=config.beta_schedule,
        auto_normalize=config.auto_normalize,
        sampling_timesteps=config.ddim_timesteps,
    )
    optimizer = torch.optim.Adam(
        model.parameters(), lr=config.lr, betas=config.adam_betas
    )
    return model, optimizer


def prepare_dataloader(config, path, csv_file, num_workers=None):
    """
    Prepare the data loader.
    Args:
        config (Namespace): Configuration parameters.
    Returns:
        DataLoader: Data loader.
    """
    # Load the dataset and create a DataLoader with distributed sampling if using multiple GPUs
    # different preprocessing strategies if we have to deal with rain rates ("rr")
    if (
        "rr" in config.var_indexes
    ):  # TODO :  make the "var_indexes" be "variables"
        train_set = dataSet_Handler.rrISDataset(config, path, csv_file)
    else:
        train_set = dataSet_Handler.ISDataset(config, path, csv_file)
    return DataLoader(
        train_set,
        batch_size=config.batch_size,
        pin_memory=True,
        persistent_workers=True,
        # non_blocking=True,
        shuffle=not torch.cuda.device_count() >= 2,
        num_workers=cpu_count() if num_workers is None else num_workers,
        sampler=(
            DistributedSampler(
                train_set, rank=get_rank_num(), shuffle=False, drop_last=False
            )
            if torch.cuda.device_count() >= 2
            else None
        ),
        # drop_last=True,
    )


def main_train(config):
    """
    Main function for training.
    Args:
        config (Namespace): Configuration parameters.
    """
    # Load training objects and start the training process
    model, optimizer = load_train_objs(config)
    train_data = prepare_dataloader(
        config,
        path=config.data_dir,
        csv_file=config.csv_file,
        num_workers=(
            config.num_workers if "num_workers" in config.to_dict() else None
        ),
    )
    start = time.time()
    if config.invert_norm:
        invert_tf = train_data.dataset.inversion_transforms
    else:
        invert_tf = None
    trainer = Trainer(
        model,
        config,
        dataloader=train_data,
        optimizer=optimizer,
        inversion_transforms=invert_tf,
    )
    trainer.train()

    end = time.time()
    total_time = end - start
    logging.debug(f"Training execution time: {total_time} seconds")
    synchronize()
    # Sample the best model
    sample_data = None if config.guiding_col is None else train_data
    config.model_path = os.path.join(config.run_name, "best.pt")

    try:
        model, _ = load_train_objs(config)
        sampler = Sampler(
            model,
            config,
            dataloader=sample_data,
            inversion_transforms=train_data.dataset.inversion_transforms,
        )
        sampler.sample(filename_format="sample_best_{i}.npy")
        logging.info(
            f"Training completed and best model sampled. You can check log and results in {config.run_name}"
        )

    except FileNotFoundError:
        logging.warning(
            f"The best model was not created or is not found in {config.run_name}."
        )


def main_sample(config):
    """
    Main function for testing.
    Args:
        config (Namespace): Configuration parameters.
    """
    # Load the model and start the sampling process
    model, _ = load_train_objs(config)
    sample_data = prepare_dataloader(
        config, path=config.data_dir, csv_file=config.csv_file
    )
    inversion_tf = sample_data.dataset.inversion_transforms
<<<<<<< HEAD
    data = sample_data if config.sampling_mode!="simple" else None
    sampler = Sampler(model, config, dataloader=data, inversion_transforms=inversion_tf)
    for i in range(config.n_ensemble):
        if is_main_gpu():
            logger.info(f"Sampling {i+1} of {config.n_ensemble} : file_format = fake_sample_{i}_" + str(i) + ".npy")
        file_format = "fake_sample_{i}_" + str(i) + ".npy"
        sampler.sample(filename_format=file_format)
=======
    data = sample_data if config.sampling_mode != "simple" else None
    sampler = Sampler(
        model, config, dataloader=data, inversion_transforms=inversion_tf
    )
    for i in range(config.n_ensemble):
        file_format = "fake_sample_{i}_" + str(i) + ".npy"
        sampler.sample(filename_format=file_format)

>>>>>>> a4547dc2

def convert_to_type(value, type_list):
    if isinstance(type_list, list):
        if isinstance(type_list[0], int):
            return int(value)
        elif isinstance(type_list[0], float):
            return float(value)
        else:
            return str(value)
    else:
        if isinstance(type_list, int):
            return int(value)
        elif isinstance(type_list, float):
            return float(value)
        else:
            return str(value)


if __name__ == "__main__":

    # Parse command line arguments and load configuration
    parser = argparse.ArgumentParser(
        description="Deep Learning Training and Testing Script"
    )
    parser.add_argument(
        "--yaml_path",
        type=str,
        default="config_train.yml",
        help="Path to YAML configuration file",
    )
    parser.add_argument("--debug", action="store_true", help="Debug logging")
    args, modified_args = parser.parse_known_args()

    ddp_setup()

    Config.create_arguments(parser)
    default_args = parser.parse_args()

    config = Config.from_args_and_yaml(default_args, modified_args)

    local_rank = get_rank()

    # Configure logging and synchronize processes
    if not config.use_wandb:
        os.environ["WANDB_MODE"] = "disabled"
    else:
        os.environ["WANDB_MODE"] = "offline"
        os.environ["WANDB_CACHE_DIR"] = os.path.join(
            config.output_dir, config.run_name, "WANDB, cache"
        )
        os.environ["WANDB_DIR"] = os.path.join(
            config.output_dir, config.run_name, "WANDB"
        )
    synchronize()
    setup_logger(config)
    logger = logging.getLogger(f"logddp_{get_rank_num()}")

    if is_main_gpu():
        config.save(
            os.path.join(config.output_dir, config.run_name, "config.yml")
        )
        logger.info(config)
        logger.info(f"Mode {config.mode} selected")

    synchronize()
    logger.debug(f"Local_rank: {local_rank}")

    # Execute the main training or sampling function based on the mode
    if config.mode == "Train":
        main_train(config)
    elif config.mode != "Train":
        main_sample(config)

    # Clean up distributed processes if initialized
    if dist.is_initialized():
        destroy_process_group()
<|MERGE_RESOLUTION|>--- conflicted
+++ resolved
@@ -1,337 +1,318 @@
-import argparse
-import gc
-import json
-import logging
-import os
-import sys
-import time
-import warnings
-from multiprocessing import cpu_count
-
-import torch
-from denoising_diffusion_pytorch import Unet, GaussianDiffusion
-from torch import distributed as dist
-from torch.distributed import init_process_group, destroy_process_group
-from torch.utils.data import DataLoader
-from torch.utils.data.distributed import DistributedSampler
-
-from ddpm import dataSet_Handler
-from ddpm.guided_gaussian_diffusion import GuidedGaussianDiffusion
-from ddpm.sampler import Sampler
-from ddpm.trainer import Trainer
-from utils.config import Config
-from utils.distributed import get_rank_num, get_rank, is_main_gpu, synchronize
-import numpy as np
-
-warnings.filterwarnings(
-    "ignore",
-    message="This DataLoader will create .* worker processes in total.*",
-)
-gc.collect()
-# Free GPU cache
-torch.cuda.empty_cache()
-
-
-def setup_logger(config, log_file="ddpm.log", use_wandb=False):
-    """
-    Configure a logger with specified console and file handlers.
-    Args:
-        config: The configuration object.
-        log_file (str): The name of the log file.
-    Returns:
-        logging.Logger: The configured logger.
-    """
-    # Use a logger specific to the GPU rank
-    console_format = (
-        f"[GPU {get_rank_num()}] %(asctime)s - %(levelname)s - %(message)s"
-        if torch.cuda.device_count() > 1
-        else "%(asctime)s - %(levelname)s - %(message)s"
-    )
-
-    logger = logging.getLogger(f"logddp_{get_rank_num()}")
-    logger.setLevel(logging.DEBUG if config.debug else logging.INFO)
-    logger.propagate = False  # Prevent double printing
-
-    # Console handler for printing log messages to the console
-    console_handler = logging.StreamHandler(sys.stdout)
-    console_handler.setLevel(logging.DEBUG if config.debug else logging.INFO)
-    console_formatter = logging.Formatter(console_format)
-    console_handler.setFormatter(console_formatter)
-
-    # File handler for saving log messages to a file
-    file_handler = logging.FileHandler(
-        os.path.join(config.output_dir, config.run_name, log_file), mode="w+"
-    )
-    file_handler.setLevel(logging.DEBUG if config.debug else logging.INFO)
-    file_formatter = logging.Formatter(console_format)
-    file_handler.setFormatter(file_formatter)
-
-    # Add both handlers to the logger
-    logger.addHandler(console_handler)
-    logger.addHandler(file_handler)
-
-    if use_wandb:
-        logging.getLogger("wandb").setLevel(logging.WARNING)
-
-    return logger
-
-
-def ddp_setup():
-    """
-    Configuration for Distributed Data Parallel (DDP).
-    """
-    if torch.cuda.device_count() < 2:
-        return
-    # Initialize the process group for DDP
-    init_process_group(
-        "nccl" if dist.is_nccl_available() else "gloo",
-        world_size=torch.cuda.device_count(),
-    )
-    torch.cuda.set_device(get_rank())
-
-
-def load_train_objs(config):
-    """
-    Load training objects.
-    Args:
-        config (Namespace): Configuration parameters.
-    Returns:
-        tuple: model, optimizer.
-    """
-<<<<<<< HEAD
-    use_cond = config.guiding_col is not None and config.mode == "Train" or config.mode == "Sample" and "guided" in config.sampling_mode
-=======
-    use_cond = (
-        config.guiding_col is not None
-        and config.mode == "Train"
-        or config.mode == "Sample"
-        and "guided" in config.sampling_mode
-    )
->>>>>>> a4547dc2
-    # Create a U-Net model and a diffusion model based on configuration
-    umodel = Unet(
-        dim=64,
-        dim_mults=(1, 2, 4, 8),
-        channels=len(config.var_indexes),
-        self_condition=use_cond,
-    )
-<<<<<<< HEAD
-    if use_cond :
-=======
-    if use_cond:
->>>>>>> a4547dc2
-        cls = GuidedGaussianDiffusion
-    else:
-        cls = GaussianDiffusion
-    model = cls(
-        umodel,
-        image_size=config.image_size,
-        timesteps=1000,
-        beta_schedule=config.beta_schedule,
-        auto_normalize=config.auto_normalize,
-        sampling_timesteps=config.ddim_timesteps,
-    )
-    optimizer = torch.optim.Adam(
-        model.parameters(), lr=config.lr, betas=config.adam_betas
-    )
-    return model, optimizer
-
-
-def prepare_dataloader(config, path, csv_file, num_workers=None):
-    """
-    Prepare the data loader.
-    Args:
-        config (Namespace): Configuration parameters.
-    Returns:
-        DataLoader: Data loader.
-    """
-    # Load the dataset and create a DataLoader with distributed sampling if using multiple GPUs
-    # different preprocessing strategies if we have to deal with rain rates ("rr")
-    if (
-        "rr" in config.var_indexes
-    ):  # TODO :  make the "var_indexes" be "variables"
-        train_set = dataSet_Handler.rrISDataset(config, path, csv_file)
-    else:
-        train_set = dataSet_Handler.ISDataset(config, path, csv_file)
-    return DataLoader(
-        train_set,
-        batch_size=config.batch_size,
-        pin_memory=True,
-        persistent_workers=True,
-        # non_blocking=True,
-        shuffle=not torch.cuda.device_count() >= 2,
-        num_workers=cpu_count() if num_workers is None else num_workers,
-        sampler=(
-            DistributedSampler(
-                train_set, rank=get_rank_num(), shuffle=False, drop_last=False
-            )
-            if torch.cuda.device_count() >= 2
-            else None
-        ),
-        # drop_last=True,
-    )
-
-
-def main_train(config):
-    """
-    Main function for training.
-    Args:
-        config (Namespace): Configuration parameters.
-    """
-    # Load training objects and start the training process
-    model, optimizer = load_train_objs(config)
-    train_data = prepare_dataloader(
-        config,
-        path=config.data_dir,
-        csv_file=config.csv_file,
-        num_workers=(
-            config.num_workers if "num_workers" in config.to_dict() else None
-        ),
-    )
-    start = time.time()
-    if config.invert_norm:
-        invert_tf = train_data.dataset.inversion_transforms
-    else:
-        invert_tf = None
-    trainer = Trainer(
-        model,
-        config,
-        dataloader=train_data,
-        optimizer=optimizer,
-        inversion_transforms=invert_tf,
-    )
-    trainer.train()
-
-    end = time.time()
-    total_time = end - start
-    logging.debug(f"Training execution time: {total_time} seconds")
-    synchronize()
-    # Sample the best model
-    sample_data = None if config.guiding_col is None else train_data
-    config.model_path = os.path.join(config.run_name, "best.pt")
-
-    try:
-        model, _ = load_train_objs(config)
-        sampler = Sampler(
-            model,
-            config,
-            dataloader=sample_data,
-            inversion_transforms=train_data.dataset.inversion_transforms,
-        )
-        sampler.sample(filename_format="sample_best_{i}.npy")
-        logging.info(
-            f"Training completed and best model sampled. You can check log and results in {config.run_name}"
-        )
-
-    except FileNotFoundError:
-        logging.warning(
-            f"The best model was not created or is not found in {config.run_name}."
-        )
-
-
-def main_sample(config):
-    """
-    Main function for testing.
-    Args:
-        config (Namespace): Configuration parameters.
-    """
-    # Load the model and start the sampling process
-    model, _ = load_train_objs(config)
-    sample_data = prepare_dataloader(
-        config, path=config.data_dir, csv_file=config.csv_file
-    )
-    inversion_tf = sample_data.dataset.inversion_transforms
-<<<<<<< HEAD
-    data = sample_data if config.sampling_mode!="simple" else None
-    sampler = Sampler(model, config, dataloader=data, inversion_transforms=inversion_tf)
-    for i in range(config.n_ensemble):
-        if is_main_gpu():
-            logger.info(f"Sampling {i+1} of {config.n_ensemble} : file_format = fake_sample_{i}_" + str(i) + ".npy")
-        file_format = "fake_sample_{i}_" + str(i) + ".npy"
-        sampler.sample(filename_format=file_format)
-=======
-    data = sample_data if config.sampling_mode != "simple" else None
-    sampler = Sampler(
-        model, config, dataloader=data, inversion_transforms=inversion_tf
-    )
-    for i in range(config.n_ensemble):
-        file_format = "fake_sample_{i}_" + str(i) + ".npy"
-        sampler.sample(filename_format=file_format)
-
->>>>>>> a4547dc2
-
-def convert_to_type(value, type_list):
-    if isinstance(type_list, list):
-        if isinstance(type_list[0], int):
-            return int(value)
-        elif isinstance(type_list[0], float):
-            return float(value)
-        else:
-            return str(value)
-    else:
-        if isinstance(type_list, int):
-            return int(value)
-        elif isinstance(type_list, float):
-            return float(value)
-        else:
-            return str(value)
-
-
-if __name__ == "__main__":
-
-    # Parse command line arguments and load configuration
-    parser = argparse.ArgumentParser(
-        description="Deep Learning Training and Testing Script"
-    )
-    parser.add_argument(
-        "--yaml_path",
-        type=str,
-        default="config_train.yml",
-        help="Path to YAML configuration file",
-    )
-    parser.add_argument("--debug", action="store_true", help="Debug logging")
-    args, modified_args = parser.parse_known_args()
-
-    ddp_setup()
-
-    Config.create_arguments(parser)
-    default_args = parser.parse_args()
-
-    config = Config.from_args_and_yaml(default_args, modified_args)
-
-    local_rank = get_rank()
-
-    # Configure logging and synchronize processes
-    if not config.use_wandb:
-        os.environ["WANDB_MODE"] = "disabled"
-    else:
-        os.environ["WANDB_MODE"] = "offline"
-        os.environ["WANDB_CACHE_DIR"] = os.path.join(
-            config.output_dir, config.run_name, "WANDB, cache"
-        )
-        os.environ["WANDB_DIR"] = os.path.join(
-            config.output_dir, config.run_name, "WANDB"
-        )
-    synchronize()
-    setup_logger(config)
-    logger = logging.getLogger(f"logddp_{get_rank_num()}")
-
-    if is_main_gpu():
-        config.save(
-            os.path.join(config.output_dir, config.run_name, "config.yml")
-        )
-        logger.info(config)
-        logger.info(f"Mode {config.mode} selected")
-
-    synchronize()
-    logger.debug(f"Local_rank: {local_rank}")
-
-    # Execute the main training or sampling function based on the mode
-    if config.mode == "Train":
-        main_train(config)
-    elif config.mode != "Train":
-        main_sample(config)
-
-    # Clean up distributed processes if initialized
-    if dist.is_initialized():
-        destroy_process_group()
+import argparse
+import gc
+import json
+import logging
+import os
+import sys
+import time
+import warnings
+from multiprocessing import cpu_count
+
+import torch
+from denoising_diffusion_pytorch import Unet, GaussianDiffusion
+from torch import distributed as dist
+from torch.distributed import init_process_group, destroy_process_group
+from torch.utils.data import DataLoader
+from torch.utils.data.distributed import DistributedSampler
+
+from ddpm import dataSet_Handler
+from ddpm.guided_gaussian_diffusion import GuidedGaussianDiffusion
+from ddpm.sampler import Sampler
+from ddpm.trainer import Trainer
+from utils.config import Config
+from utils.distributed import get_rank_num, get_rank, is_main_gpu, synchronize
+import numpy as np
+
+warnings.filterwarnings(
+    "ignore",
+    message="This DataLoader will create .* worker processes in total.*",
+)
+gc.collect()
+# Free GPU cache
+torch.cuda.empty_cache()
+
+
+def setup_logger(config, log_file="ddpm.log", use_wandb=False):
+    """
+    Configure a logger with specified console and file handlers.
+    Args:
+        config: The configuration object.
+        log_file (str): The name of the log file.
+    Returns:
+        logging.Logger: The configured logger.
+    """
+    # Use a logger specific to the GPU rank
+    console_format = (
+        f"[GPU {get_rank_num()}] %(asctime)s - %(levelname)s - %(message)s"
+        if torch.cuda.device_count() > 1
+        else "%(asctime)s - %(levelname)s - %(message)s"
+    )
+
+    logger = logging.getLogger(f"logddp_{get_rank_num()}")
+    logger.setLevel(logging.DEBUG if config.debug else logging.INFO)
+    logger.propagate = False  # Prevent double printing
+
+    # Console handler for printing log messages to the console
+    console_handler = logging.StreamHandler(sys.stdout)
+    console_handler.setLevel(logging.DEBUG if config.debug else logging.INFO)
+    console_formatter = logging.Formatter(console_format)
+    console_handler.setFormatter(console_formatter)
+
+    # File handler for saving log messages to a file
+    file_handler = logging.FileHandler(
+        os.path.join(config.output_dir, config.run_name, log_file), mode="w+"
+    )
+    file_handler.setLevel(logging.DEBUG if config.debug else logging.INFO)
+    file_formatter = logging.Formatter(console_format)
+    file_handler.setFormatter(file_formatter)
+
+    # Add both handlers to the logger
+    logger.addHandler(console_handler)
+    logger.addHandler(file_handler)
+
+    if use_wandb:
+        logging.getLogger("wandb").setLevel(logging.WARNING)
+
+    return logger
+
+
+def ddp_setup():
+    """
+    Configuration for Distributed Data Parallel (DDP).
+    """
+    if torch.cuda.device_count() < 2:
+        return
+    # Initialize the process group for DDP
+    init_process_group(
+        "nccl" if dist.is_nccl_available() else "gloo",
+        world_size=torch.cuda.device_count(),
+    )
+    torch.cuda.set_device(get_rank())
+
+
+def load_train_objs(config):
+    """
+    Load training objects.
+    Args:
+        config (Namespace): Configuration parameters.
+    Returns:
+        tuple: model, optimizer.
+    """
+    use_cond = (
+        config.guiding_col is not None
+        and config.mode == "Train"
+        or config.mode == "Sample"
+        and "guided" in config.sampling_mode
+    )
+    # Create a U-Net model and a diffusion model based on configuration
+    umodel = Unet(
+        dim=64,
+        dim_mults=(1, 2, 4, 8),
+        channels=len(config.var_indexes),
+        self_condition=use_cond,
+    )
+    if use_cond:
+        cls = GuidedGaussianDiffusion
+    else:
+        cls = GaussianDiffusion
+    model = cls(
+        umodel,
+        image_size=config.image_size,
+        timesteps=1000,
+        beta_schedule=config.beta_schedule,
+        auto_normalize=config.auto_normalize,
+        sampling_timesteps=config.ddim_timesteps,
+    )
+    optimizer = torch.optim.Adam(
+        model.parameters(), lr=config.lr, betas=config.adam_betas
+    )
+    return model, optimizer
+
+
+def prepare_dataloader(config, path, csv_file, num_workers=None):
+    """
+    Prepare the data loader.
+    Args:
+        config (Namespace): Configuration parameters.
+    Returns:
+        DataLoader: Data loader.
+    """
+    # Load the dataset and create a DataLoader with distributed sampling if using multiple GPUs
+    # different preprocessing strategies if we have to deal with rain rates ("rr")
+    if (
+        "rr" in config.var_indexes
+    ):  # TODO :  make the "var_indexes" be "variables"
+        train_set = dataSet_Handler.rrISDataset(config, path, csv_file)
+    else:
+        train_set = dataSet_Handler.ISDataset(config, path, csv_file)
+    return DataLoader(
+        train_set,
+        batch_size=config.batch_size,
+        pin_memory=True,
+        persistent_workers=True,
+        # non_blocking=True,
+        shuffle=not torch.cuda.device_count() >= 2,
+        num_workers=cpu_count() if num_workers is None else num_workers,
+        sampler=(
+            DistributedSampler(
+                train_set, rank=get_rank_num(), shuffle=False, drop_last=False
+            )
+            if torch.cuda.device_count() >= 2
+            else None
+        ),
+        # drop_last=True,
+    )
+
+
+def main_train(config):
+    """
+    Main function for training.
+    Args:
+        config (Namespace): Configuration parameters.
+    """
+    # Load training objects and start the training process
+    model, optimizer = load_train_objs(config)
+    train_data = prepare_dataloader(
+        config,
+        path=config.data_dir,
+        csv_file=config.csv_file,
+        num_workers=(
+            config.num_workers if "num_workers" in config.to_dict() else None
+        ),
+    )
+    start = time.time()
+    if config.invert_norm:
+        invert_tf = train_data.dataset.inversion_transforms
+    else:
+        invert_tf = None
+    trainer = Trainer(
+        model,
+        config,
+        dataloader=train_data,
+        optimizer=optimizer,
+        inversion_transforms=invert_tf,
+    )
+    trainer.train()
+
+    end = time.time()
+    total_time = end - start
+    logging.debug(f"Training execution time: {total_time} seconds")
+    synchronize()
+    # Sample the best model
+    sample_data = None if config.guiding_col is None else train_data
+    config.model_path = os.path.join(config.run_name, "best.pt")
+
+    try:
+        model, _ = load_train_objs(config)
+        sampler = Sampler(
+            model,
+            config,
+            dataloader=sample_data,
+            inversion_transforms=train_data.dataset.inversion_transforms,
+        )
+        sampler.sample(filename_format="sample_best_{i}.npy")
+        logging.info(
+            f"Training completed and best model sampled. You can check log and results in {config.run_name}"
+        )
+
+    except FileNotFoundError:
+        logging.warning(
+            f"The best model was not created or is not found in {config.run_name}."
+        )
+
+
+def main_sample(config):
+    """
+    Main function for testing.
+    Args:
+        config (Namespace): Configuration parameters.
+    """
+    # Load the model and start the sampling process
+    model, _ = load_train_objs(config)
+    sample_data = prepare_dataloader(
+        config, path=config.data_dir, csv_file=config.csv_file
+    )
+    inversion_tf = sample_data.dataset.inversion_transforms
+    data = sample_data if config.sampling_mode!="simple" else None
+    sampler = Sampler(model, config, dataloader=data, inversion_transforms=inversion_tf)
+    for i in range(config.n_ensemble):
+        if is_main_gpu():
+            logger.info(f"Sampling {i+1} of {config.n_ensemble} : file_format = fake_sample_{i}_" + str(i) + ".npy")
+        file_format = "fake_sample_{i}_" + str(i) + ".npy"
+        sampler.sample(filename_format=file_format)
+
+def convert_to_type(value, type_list):
+    if isinstance(type_list, list):
+        if isinstance(type_list[0], int):
+            return int(value)
+        elif isinstance(type_list[0], float):
+            return float(value)
+        else:
+            return str(value)
+    else:
+        if isinstance(type_list, int):
+            return int(value)
+        elif isinstance(type_list, float):
+            return float(value)
+        else:
+            return str(value)
+
+
+if __name__ == "__main__":
+
+    # Parse command line arguments and load configuration
+    parser = argparse.ArgumentParser(
+        description="Deep Learning Training and Testing Script"
+    )
+    parser.add_argument(
+        "--yaml_path",
+        type=str,
+        default="config_train.yml",
+        help="Path to YAML configuration file",
+    )
+    parser.add_argument("--debug", action="store_true", help="Debug logging")
+    args, modified_args = parser.parse_known_args()
+
+    ddp_setup()
+
+    Config.create_arguments(parser)
+    default_args = parser.parse_args()
+
+    config = Config.from_args_and_yaml(default_args, modified_args)
+
+    local_rank = get_rank()
+
+    # Configure logging and synchronize processes
+    if not config.use_wandb:
+        os.environ["WANDB_MODE"] = "disabled"
+    else:
+        os.environ["WANDB_MODE"] = "offline"
+        os.environ["WANDB_CACHE_DIR"] = os.path.join(
+            config.output_dir, config.run_name, "WANDB, cache"
+        )
+        os.environ["WANDB_DIR"] = os.path.join(
+            config.output_dir, config.run_name, "WANDB"
+        )
+    synchronize()
+    setup_logger(config)
+    logger = logging.getLogger(f"logddp_{get_rank_num()}")
+
+    if is_main_gpu():
+        config.save(
+            os.path.join(config.output_dir, config.run_name, "config.yml")
+        )
+        logger.info(config)
+        logger.info(f"Mode {config.mode} selected")
+
+    synchronize()
+    logger.debug(f"Local_rank: {local_rank}")
+
+    # Execute the main training or sampling function based on the mode
+    if config.mode == "Train":
+        main_train(config)
+    elif config.mode != "Train":
+        main_sample(config)
+
+    # Clean up distributed processes if initialized
+    if dist.is_initialized():
+        destroy_process_group()