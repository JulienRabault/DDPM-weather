import argparse
import gc
import json
import logging
import os
import sys
import time
import warnings
from multiprocessing import cpu_count

import torch
from denoising_diffusion_pytorch import Unet, GaussianDiffusion
from torch import distributed as dist
from torch.distributed import init_process_group, destroy_process_group
from torch.utils.data import DataLoader
from torch.utils.data.distributed import DistributedSampler

from ddpm import dataSet_Handler
from ddpm.guided_gaussian_diffusion import GuidedGaussianDiffusion
from ddpm.sampler import Sampler
from ddpm.trainer import Trainer
from utils.config import Config
from utils.distributed import get_rank_num, get_rank, is_main_gpu, synchronize
<<<<<<< HEAD

from itertools import product
import numpy as np
from torch.profiler import profile, record_function, ProfilerActivity
# list of parameters available for grid search
# every parameters must be modified in config_schema.json
# with "oneOf" to handle 2 types of variable.
GRIDSEARCH_PARAM = ["batch_size", "lr", "beta_schedule"]
=======
>>>>>>> c29bdb82

warnings.filterwarnings(
    "ignore", message="This DataLoader will create .* worker processes in total.*")
gc.collect()
# Free GPU cache
torch.cuda.empty_cache()


def setup_logger(config, log_file="ddpm.log"):
    """
    Configure a logger with specified console and file handlers.
    Args:
        config: The configuration object.
        log_file (str): The name of the log file.
    Returns:
        logging.Logger: The configured logger.
    """
    # Use a logger specific to the GPU rank
    console_format = f'[GPU {get_rank_num()}] %(asctime)s - %(levelname)s - %(message)s' if torch.cuda.device_count() > 1 \
        else '%(asctime)s - %(levelname)s - %(message)s'

    logger = logging.getLogger(f'logddp_{get_rank_num()}')
    logger.setLevel(logging.DEBUG if config.debug else logging.INFO)
    logger.propagate = False  # Prevent double printing

    # Console handler for printing log messages to the console
    console_handler = logging.StreamHandler(sys.stdout)
    console_handler.setLevel(logging.DEBUG if config.debug else logging.INFO)
    console_formatter = logging.Formatter(console_format)
    console_handler.setFormatter(console_formatter)

    # File handler for saving log messages to a file
    file_handler = logging.FileHandler(config.output_dir / config.run_name / log_file, mode='w+')
    file_handler.setLevel(logging.DEBUG if config.debug else logging.INFO)
    file_formatter = logging.Formatter(console_format)
    file_handler.setFormatter(file_formatter)

    # Add both handlers to the logger
    logger.addHandler(console_handler)
    logger.addHandler(file_handler)

    logging.getLogger('wandb').setLevel(logging.WARNING)

    return logger


def ddp_setup():
    """
    Configuration for Distributed Data Parallel (DDP).
    """
    if torch.cuda.device_count() < 2:
        return
    # Initialize the process group for DDP
    init_process_group(
        'nccl' if dist.is_nccl_available() else 'gloo',
        world_size=torch.cuda.device_count())
    torch.cuda.set_device(get_rank())


def load_train_objs(config):
    """
    Load training objects.
    Args:
        config (Namespace): Configuration parameters.
    Returns:
        tuple: model, optimizer.
    """
    # Create a U-Net model and a diffusion model based on configuration
    umodel = Unet(
        dim=64,
        dim_mults=(1, 2, 4, 8),
        channels=len(config.var_indexes),
        self_condition=config.guiding_col is not None,
    )
    if config.guiding_col is not None:
        cls = GuidedGaussianDiffusion
    else:
        cls = GaussianDiffusion
    model = cls(
        umodel,
        image_size=config.image_size,
        timesteps=1000,
        beta_schedule=config.beta_schedule,
        auto_normalize=config.auto_normalize,
        sampling_timesteps=config.ddim_timesteps,
    )
    optimizer = torch.optim.Adam(
        model.parameters(), lr=config.lr, betas=config.adam_betas)
    return model, optimizer


def prepare_dataloader(config):
    """
    Prepare the data loader.
    Args:
        config (Namespace): Configuration parameters.
    Returns:
        DataLoader: Data loader.
    """
    # Load the dataset and create a DataLoader with distributed sampling if using multiple GPUs
<<<<<<< HEAD
    train_set = dataSet_Handler.ISDataset(config, path, csv_file)
=======
    train_set = dataSet_Handler.ISDataset(config)
>>>>>>> c29bdb82
    return DataLoader(
        train_set,
        batch_size=config.batch_size,
        pin_memory=True,
        shuffle=not torch.cuda.device_count() >= 2,
<<<<<<< HEAD
        num_workers=config.num_workers,
        sampler=DistributedSampler(train_set, rank=get_rank_num(), shuffle=False,
                                   drop_last=False) if torch.cuda.device_count() >= 2 else None,
        drop_last=False,
    )

=======
        num_workers=1,
        sampler=DistributedSampler(train_set, rank=get_rank_num(), shuffle=False,
                                drop_last=True) if torch.cuda.device_count() >= 2 else None,
        drop_last=True
    )
>>>>>>> c29bdb82

def main_train(config):
    """
    Main function for training.
    Args:
        config (Namespace): Configuration parameters.
    """
    # Load training objects and start the training process
    model, optimizer = load_train_objs(config)
    train_data = prepare_dataloader(config)
    start = time.time()
    trainer = Trainer(model, config, dataloader=train_data, optimizer=optimizer)
    trainer.train()

    # Delete all variables to prevent GPU memory leaks
    del model
    del optimizer
    del trainer
    torch.cuda.empty_cache()

    end = time.time()
    total_time = end - start
    logging.debug(f"Training execution time: {total_time} seconds")
    synchronize()
    # Sample the best model
    sample_data = None if config.guiding_col is None else train_data
<<<<<<< HEAD
    config.model_path = os.path.join(config.run_name, "best.pt")

    try:
        model, _ = load_train_objs(config)
        sampler = Sampler(model, config, dataloader=sample_data)
        sampler.sample(filename_format="sample_best_{i}.npy")
        logging.info(f"Training completed and best model sampled. You can check log and results in {config.run_name}")
        del sampler
        del model

    except FileNotFoundError:
        logging.warning(f"The best model was not created or is not found in {config.run_name}.")

    # Delete all variables to prevent GPU memory leaks
    del train_data
    torch.cuda.empty_cache()
=======
    config.model_path = config.output_dir / config.run_name / "best.pt"
    model, _ = load_train_objs(config)
    sampler = Sampler(model, config, dataloader=sample_data)
    sampler.sample(filename_format="sample_best_{i}.npy")
    logging.info(f"Training completed and best model sampled. You can check log and results in {config.run_name}")
>>>>>>> c29bdb82


def main_sample(config):
    """
    Main function for testing.
    Args:
        config (Namespace): Configuration parameters.
    """
    # Load the model and start the sampling process
    model, _ = load_train_objs(config)
    if config.sampling_mode != "simple":
        sample_data = prepare_dataloader(config, path=config.data_dir, csv_file=config.csv_file)
    else:
        sample_data = None
    sampler = Sampler(model, config, dataloader=sample_data)
    sampler.sample()


def cartesian_product(parameters):
    keys = list(parameters.keys())
    arrays = [np.asarray(parameters[key]) for key in keys]
    cartesian_product_array = np.array(np.meshgrid(*arrays)).T.reshape(-1, len(arrays))

    result = []

    for param_values in cartesian_product_array:
        param_set = {key: convert_to_type(value, parameters[key]) for key, value in zip(keys, param_values)}
        result.append(param_set)

    return result

def convert_to_type(value, type_list):
    if isinstance(type_list, list):
        if isinstance(type_list[0], int) : return int(value)  
        elif isinstance(type_list[0], float) : return float(value)
        else : return str(value)
    else:
        if isinstance(type_list, int) :return int(value)
        elif isinstance(type_list, float) : return float(value)
        else : return str(value)
 
if __name__ == "__main__":
    # Parse command line arguments and load configuration
    parser = argparse.ArgumentParser(description='Deep Learning Training and Testing Script')
    parser.add_argument('--yaml_path', type=str, default='config_train.yml', help='Path to YAML configuration file')
    parser.add_argument('--debug', action='store_true', help='Debug logging')

    with open('utils/config_schema.json', 'r') as schema_file:
        schema = json.load(schema_file)

    ddp_setup()

    Config.create_arguments(parser, schema)
    args = parser.parse_args()
    config = Config.from_args_and_yaml(args)
<<<<<<< HEAD
    param_values_list = [
        config.__getattribute__(p) for p in GRIDSEARCH_PARAM]
    grid_search_dict = dict(zip(GRIDSEARCH_PARAM, param_values_list))

    run_name = config.run_name

    logging.warning("*"*80)
    logging.warning("GRIDSEARCH COMBINAISONS :")
    for el in cartesian_product(grid_search_dict):
        logging.warning(f"- { el}")
    logging.warning("*"*80)
=======
    local_rank = get_rank()

    # Configure logging and synchronize processes
    if not config.use_wandb:
        os.environ['WANDB_MODE'] = 'disabled'
    else:
        os.environ['WANDB_MODE'] = 'offline'
        os.environ['WANDB_CACHE_DIR'] = str(config.output_dir / config.run_name / "WANDB/cache")
        os.environ['WANDB_DIR'] = str(config.output_dir / config.run_name / "WANDB")
    synchronize()
    setup_logger(config)
    logger = logging.getLogger(f'logddp_{get_rank_num()}')
    if is_main_gpu():
        config.save(config.output_dir / config.run_name / "config_train.yml")
        logger.info(config)
        logger.info(f'Mode {config.mode} selected')
>>>>>>> c29bdb82

    for k, current_params in enumerate(cartesian_product(grid_search_dict)):

        logging.warning("\t"+"-"*80)
        logging.warning("\t"+f"COMBINAISON : {current_params}")
        logging.warning("\t"+"-"*80)

        if k>0 : config = Config.from_args_and_yaml(args)
        config._update_from_dict(current_params)

        # if os.path.exists(run_name) and k>0:
        #     config._next_run_dir(run_name, suffix='_'.join(map(str,list(current_params.values()))))

        local_rank = get_rank()

        # Configure logging and synchronize processes
        if not config.use_wandb:
            os.environ['WANDB_MODE'] = 'disabled'
        else:
            os.environ['WANDB_MODE'] = 'offline'
            os.environ['WANDB_CACHE_DIR'] = f"{config.run_name}/WANDB/cache"
            os.environ['WANDB_DIR'] = f"{config.run_name}/WANDB/"
        synchronize()
        setup_logger(config)
        logger = logging.getLogger(f'logddp_{get_rank_num()}')

        if is_main_gpu():
            config.save(f"{config.run_name}/config_train.yml")
            logger.info(config)
            logger.info(f'Mode {config.mode} selected')

        synchronize()
        logger.debug(f"Local_rank: {local_rank}")

        # Execute the main training or sampling function based on the mode
        if config.mode == 'Train':
            main_train(config)
        elif config.mode != 'Train':
            main_sample(config)


    # Clean up distributed processes if initialized
    if dist.is_initialized():
        destroy_process_group()
<|MERGE_RESOLUTION|>--- conflicted
+++ resolved
@@ -1,337 +1,299 @@
-import argparse
-import gc
-import json
-import logging
-import os
-import sys
-import time
-import warnings
-from multiprocessing import cpu_count
-
-import torch
-from denoising_diffusion_pytorch import Unet, GaussianDiffusion
-from torch import distributed as dist
-from torch.distributed import init_process_group, destroy_process_group
-from torch.utils.data import DataLoader
-from torch.utils.data.distributed import DistributedSampler
-
-from ddpm import dataSet_Handler
-from ddpm.guided_gaussian_diffusion import GuidedGaussianDiffusion
-from ddpm.sampler import Sampler
-from ddpm.trainer import Trainer
-from utils.config import Config
-from utils.distributed import get_rank_num, get_rank, is_main_gpu, synchronize
-<<<<<<< HEAD
-
-from itertools import product
-import numpy as np
-from torch.profiler import profile, record_function, ProfilerActivity
-# list of parameters available for grid search
-# every parameters must be modified in config_schema.json
-# with "oneOf" to handle 2 types of variable.
-GRIDSEARCH_PARAM = ["batch_size", "lr", "beta_schedule"]
-=======
->>>>>>> c29bdb82
-
-warnings.filterwarnings(
-    "ignore", message="This DataLoader will create .* worker processes in total.*")
-gc.collect()
-# Free GPU cache
-torch.cuda.empty_cache()
-
-
-def setup_logger(config, log_file="ddpm.log"):
-    """
-    Configure a logger with specified console and file handlers.
-    Args:
-        config: The configuration object.
-        log_file (str): The name of the log file.
-    Returns:
-        logging.Logger: The configured logger.
-    """
-    # Use a logger specific to the GPU rank
-    console_format = f'[GPU {get_rank_num()}] %(asctime)s - %(levelname)s - %(message)s' if torch.cuda.device_count() > 1 \
-        else '%(asctime)s - %(levelname)s - %(message)s'
-
-    logger = logging.getLogger(f'logddp_{get_rank_num()}')
-    logger.setLevel(logging.DEBUG if config.debug else logging.INFO)
-    logger.propagate = False  # Prevent double printing
-
-    # Console handler for printing log messages to the console
-    console_handler = logging.StreamHandler(sys.stdout)
-    console_handler.setLevel(logging.DEBUG if config.debug else logging.INFO)
-    console_formatter = logging.Formatter(console_format)
-    console_handler.setFormatter(console_formatter)
-
-    # File handler for saving log messages to a file
-    file_handler = logging.FileHandler(config.output_dir / config.run_name / log_file, mode='w+')
-    file_handler.setLevel(logging.DEBUG if config.debug else logging.INFO)
-    file_formatter = logging.Formatter(console_format)
-    file_handler.setFormatter(file_formatter)
-
-    # Add both handlers to the logger
-    logger.addHandler(console_handler)
-    logger.addHandler(file_handler)
-
-    logging.getLogger('wandb').setLevel(logging.WARNING)
-
-    return logger
-
-
-def ddp_setup():
-    """
-    Configuration for Distributed Data Parallel (DDP).
-    """
-    if torch.cuda.device_count() < 2:
-        return
-    # Initialize the process group for DDP
-    init_process_group(
-        'nccl' if dist.is_nccl_available() else 'gloo',
-        world_size=torch.cuda.device_count())
-    torch.cuda.set_device(get_rank())
-
-
-def load_train_objs(config):
-    """
-    Load training objects.
-    Args:
-        config (Namespace): Configuration parameters.
-    Returns:
-        tuple: model, optimizer.
-    """
-    # Create a U-Net model and a diffusion model based on configuration
-    umodel = Unet(
-        dim=64,
-        dim_mults=(1, 2, 4, 8),
-        channels=len(config.var_indexes),
-        self_condition=config.guiding_col is not None,
-    )
-    if config.guiding_col is not None:
-        cls = GuidedGaussianDiffusion
-    else:
-        cls = GaussianDiffusion
-    model = cls(
-        umodel,
-        image_size=config.image_size,
-        timesteps=1000,
-        beta_schedule=config.beta_schedule,
-        auto_normalize=config.auto_normalize,
-        sampling_timesteps=config.ddim_timesteps,
-    )
-    optimizer = torch.optim.Adam(
-        model.parameters(), lr=config.lr, betas=config.adam_betas)
-    return model, optimizer
-
-
-def prepare_dataloader(config):
-    """
-    Prepare the data loader.
-    Args:
-        config (Namespace): Configuration parameters.
-    Returns:
-        DataLoader: Data loader.
-    """
-    # Load the dataset and create a DataLoader with distributed sampling if using multiple GPUs
-<<<<<<< HEAD
-    train_set = dataSet_Handler.ISDataset(config, path, csv_file)
-=======
-    train_set = dataSet_Handler.ISDataset(config)
->>>>>>> c29bdb82
-    return DataLoader(
-        train_set,
-        batch_size=config.batch_size,
-        pin_memory=True,
-        shuffle=not torch.cuda.device_count() >= 2,
-<<<<<<< HEAD
-        num_workers=config.num_workers,
-        sampler=DistributedSampler(train_set, rank=get_rank_num(), shuffle=False,
-                                   drop_last=False) if torch.cuda.device_count() >= 2 else None,
-        drop_last=False,
-    )
-
-=======
-        num_workers=1,
-        sampler=DistributedSampler(train_set, rank=get_rank_num(), shuffle=False,
-                                drop_last=True) if torch.cuda.device_count() >= 2 else None,
-        drop_last=True
-    )
->>>>>>> c29bdb82
-
-def main_train(config):
-    """
-    Main function for training.
-    Args:
-        config (Namespace): Configuration parameters.
-    """
-    # Load training objects and start the training process
-    model, optimizer = load_train_objs(config)
-    train_data = prepare_dataloader(config)
-    start = time.time()
-    trainer = Trainer(model, config, dataloader=train_data, optimizer=optimizer)
-    trainer.train()
-
-    # Delete all variables to prevent GPU memory leaks
-    del model
-    del optimizer
-    del trainer
-    torch.cuda.empty_cache()
-
-    end = time.time()
-    total_time = end - start
-    logging.debug(f"Training execution time: {total_time} seconds")
-    synchronize()
-    # Sample the best model
-    sample_data = None if config.guiding_col is None else train_data
-<<<<<<< HEAD
-    config.model_path = os.path.join(config.run_name, "best.pt")
-
-    try:
-        model, _ = load_train_objs(config)
-        sampler = Sampler(model, config, dataloader=sample_data)
-        sampler.sample(filename_format="sample_best_{i}.npy")
-        logging.info(f"Training completed and best model sampled. You can check log and results in {config.run_name}")
-        del sampler
-        del model
-
-    except FileNotFoundError:
-        logging.warning(f"The best model was not created or is not found in {config.run_name}.")
-
-    # Delete all variables to prevent GPU memory leaks
-    del train_data
-    torch.cuda.empty_cache()
-=======
-    config.model_path = config.output_dir / config.run_name / "best.pt"
-    model, _ = load_train_objs(config)
-    sampler = Sampler(model, config, dataloader=sample_data)
-    sampler.sample(filename_format="sample_best_{i}.npy")
-    logging.info(f"Training completed and best model sampled. You can check log and results in {config.run_name}")
->>>>>>> c29bdb82
-
-
-def main_sample(config):
-    """
-    Main function for testing.
-    Args:
-        config (Namespace): Configuration parameters.
-    """
-    # Load the model and start the sampling process
-    model, _ = load_train_objs(config)
-    if config.sampling_mode != "simple":
-        sample_data = prepare_dataloader(config, path=config.data_dir, csv_file=config.csv_file)
-    else:
-        sample_data = None
-    sampler = Sampler(model, config, dataloader=sample_data)
-    sampler.sample()
-
-
-def cartesian_product(parameters):
-    keys = list(parameters.keys())
-    arrays = [np.asarray(parameters[key]) for key in keys]
-    cartesian_product_array = np.array(np.meshgrid(*arrays)).T.reshape(-1, len(arrays))
-
-    result = []
-
-    for param_values in cartesian_product_array:
-        param_set = {key: convert_to_type(value, parameters[key]) for key, value in zip(keys, param_values)}
-        result.append(param_set)
-
-    return result
-
-def convert_to_type(value, type_list):
-    if isinstance(type_list, list):
-        if isinstance(type_list[0], int) : return int(value)  
-        elif isinstance(type_list[0], float) : return float(value)
-        else : return str(value)
-    else:
-        if isinstance(type_list, int) :return int(value)
-        elif isinstance(type_list, float) : return float(value)
-        else : return str(value)
- 
-if __name__ == "__main__":
-    # Parse command line arguments and load configuration
-    parser = argparse.ArgumentParser(description='Deep Learning Training and Testing Script')
-    parser.add_argument('--yaml_path', type=str, default='config_train.yml', help='Path to YAML configuration file')
-    parser.add_argument('--debug', action='store_true', help='Debug logging')
-
-    with open('utils/config_schema.json', 'r') as schema_file:
-        schema = json.load(schema_file)
-
-    ddp_setup()
-
-    Config.create_arguments(parser, schema)
-    args = parser.parse_args()
-    config = Config.from_args_and_yaml(args)
-<<<<<<< HEAD
-    param_values_list = [
-        config.__getattribute__(p) for p in GRIDSEARCH_PARAM]
-    grid_search_dict = dict(zip(GRIDSEARCH_PARAM, param_values_list))
-
-    run_name = config.run_name
-
-    logging.warning("*"*80)
-    logging.warning("GRIDSEARCH COMBINAISONS :")
-    for el in cartesian_product(grid_search_dict):
-        logging.warning(f"- { el}")
-    logging.warning("*"*80)
-=======
-    local_rank = get_rank()
-
-    # Configure logging and synchronize processes
-    if not config.use_wandb:
-        os.environ['WANDB_MODE'] = 'disabled'
-    else:
-        os.environ['WANDB_MODE'] = 'offline'
-        os.environ['WANDB_CACHE_DIR'] = str(config.output_dir / config.run_name / "WANDB/cache")
-        os.environ['WANDB_DIR'] = str(config.output_dir / config.run_name / "WANDB")
-    synchronize()
-    setup_logger(config)
-    logger = logging.getLogger(f'logddp_{get_rank_num()}')
-    if is_main_gpu():
-        config.save(config.output_dir / config.run_name / "config_train.yml")
-        logger.info(config)
-        logger.info(f'Mode {config.mode} selected')
->>>>>>> c29bdb82
-
-    for k, current_params in enumerate(cartesian_product(grid_search_dict)):
-
-        logging.warning("\t"+"-"*80)
-        logging.warning("\t"+f"COMBINAISON : {current_params}")
-        logging.warning("\t"+"-"*80)
-
-        if k>0 : config = Config.from_args_and_yaml(args)
-        config._update_from_dict(current_params)
-
-        # if os.path.exists(run_name) and k>0:
-        #     config._next_run_dir(run_name, suffix='_'.join(map(str,list(current_params.values()))))
-
-        local_rank = get_rank()
-
-        # Configure logging and synchronize processes
-        if not config.use_wandb:
-            os.environ['WANDB_MODE'] = 'disabled'
-        else:
-            os.environ['WANDB_MODE'] = 'offline'
-            os.environ['WANDB_CACHE_DIR'] = f"{config.run_name}/WANDB/cache"
-            os.environ['WANDB_DIR'] = f"{config.run_name}/WANDB/"
-        synchronize()
-        setup_logger(config)
-        logger = logging.getLogger(f'logddp_{get_rank_num()}')
-
-        if is_main_gpu():
-            config.save(f"{config.run_name}/config_train.yml")
-            logger.info(config)
-            logger.info(f'Mode {config.mode} selected')
-
-        synchronize()
-        logger.debug(f"Local_rank: {local_rank}")
-
-        # Execute the main training or sampling function based on the mode
-        if config.mode == 'Train':
-            main_train(config)
-        elif config.mode != 'Train':
-            main_sample(config)
-
-
-    # Clean up distributed processes if initialized
-    if dist.is_initialized():
-        destroy_process_group()
+import argparse
+import gc
+import json
+import logging
+import os
+import sys
+import time
+import warnings
+from multiprocessing import cpu_count
+
+import torch
+from denoising_diffusion_pytorch import Unet, GaussianDiffusion
+from torch import distributed as dist
+from torch.distributed import init_process_group, destroy_process_group
+from torch.utils.data import DataLoader
+from torch.utils.data.distributed import DistributedSampler
+
+from ddpm import dataSet_Handler
+from ddpm.guided_gaussian_diffusion import GuidedGaussianDiffusion
+from ddpm.sampler import Sampler
+from ddpm.trainer import Trainer
+from utils.config import Config
+from utils.distributed import get_rank_num, get_rank, is_main_gpu, synchronize
+
+from itertools import product
+import numpy as np
+from torch.profiler import profile, record_function, ProfilerActivity
+# list of parameters available for grid search
+# every parameters must be modified in config_schema.json
+# with "oneOf" to handle 2 types of variable.
+GRIDSEARCH_PARAM = ["batch_size", "lr", "beta_schedule"]
+
+warnings.filterwarnings(
+    "ignore", message="This DataLoader will create .* worker processes in total.*")
+gc.collect()
+# Free GPU cache
+torch.cuda.empty_cache()
+
+
+def setup_logger(config, log_file="ddpm.log"):
+    """
+    Configure a logger with specified console and file handlers.
+    Args:
+        config: The configuration object.
+        log_file (str): The name of the log file.
+    Returns:
+        logging.Logger: The configured logger.
+    """
+    # Use a logger specific to the GPU rank
+    console_format = f'[GPU {get_rank_num()}] %(asctime)s - %(levelname)s - %(message)s' if torch.cuda.device_count() > 1 \
+        else '%(asctime)s - %(levelname)s - %(message)s'
+
+    logger = logging.getLogger(f'logddp_{get_rank_num()}')
+    logger.setLevel(logging.DEBUG if config.debug else logging.INFO)
+    logger.propagate = False  # Prevent double printing
+
+    # Console handler for printing log messages to the console
+    console_handler = logging.StreamHandler(sys.stdout)
+    console_handler.setLevel(logging.DEBUG if config.debug else logging.INFO)
+    console_formatter = logging.Formatter(console_format)
+    console_handler.setFormatter(console_formatter)
+
+    # File handler for saving log messages to a file
+    file_handler = logging.FileHandler(config.output_dir / config.run_name / log_file, mode='w+')
+    file_handler.setLevel(logging.DEBUG if config.debug else logging.INFO)
+    file_formatter = logging.Formatter(console_format)
+    file_handler.setFormatter(file_formatter)
+
+    # Add both handlers to the logger
+    logger.addHandler(console_handler)
+    logger.addHandler(file_handler)
+
+    logging.getLogger('wandb').setLevel(logging.WARNING)
+
+    return logger
+
+
+def ddp_setup():
+    """
+    Configuration for Distributed Data Parallel (DDP).
+    """
+    if torch.cuda.device_count() < 2:
+        return
+    # Initialize the process group for DDP
+    init_process_group(
+        'nccl' if dist.is_nccl_available() else 'gloo',
+        world_size=torch.cuda.device_count())
+    torch.cuda.set_device(get_rank())
+
+
+def load_train_objs(config):
+    """
+    Load training objects.
+    Args:
+        config (Namespace): Configuration parameters.
+    Returns:
+        tuple: model, optimizer.
+    """
+    # Create a U-Net model and a diffusion model based on configuration
+    umodel = Unet(
+        dim=64,
+        dim_mults=(1, 2, 4, 8),
+        channels=len(config.var_indexes),
+        self_condition=config.guiding_col is not None,
+    )
+    if config.guiding_col is not None:
+        cls = GuidedGaussianDiffusion
+    else:
+        cls = GaussianDiffusion
+    model = cls(
+        umodel,
+        image_size=config.image_size,
+        timesteps=1000,
+        beta_schedule=config.beta_schedule,
+        auto_normalize=config.auto_normalize,
+        sampling_timesteps=config.ddim_timesteps,
+    )
+    optimizer = torch.optim.Adam(
+        model.parameters(), lr=config.lr, betas=config.adam_betas)
+    return model, optimizer
+
+
+def prepare_dataloader(config):
+    """
+    Prepare the data loader.
+    Args:
+        config (Namespace): Configuration parameters.
+    Returns:
+        DataLoader: Data loader.
+    """
+    # Load the dataset and create a DataLoader with distributed sampling if using multiple GPUs
+    # different preprocessing strategies if we have to deal with rain rates ("rr")
+    if 'rr' in config.var_indexes #TODO :  make the "var_indexes" be "variables"
+        train_set = dataSet_Handler.rrISDataset(config, path, csv_file)
+    else:
+        train_set = dataSet_Handler.ISDataset(config, path, csv_file)
+    return DataLoader(
+        train_set,
+        batch_size=config.batch_size,
+        pin_memory=True,
+        shuffle=not torch.cuda.device_count() >= 2,
+        num_workers=config.num_workers,
+        sampler=DistributedSampler(train_set, rank=get_rank_num(), shuffle=False,
+                                   drop_last=False) if torch.cuda.device_count() >= 2 else None,
+        drop_last=False,
+    )
+
+
+def main_train(config):
+    """
+    Main function for training.
+    Args:
+        config (Namespace): Configuration parameters.
+    """
+    # Load training objects and start the training process
+    model, optimizer = load_train_objs(config)
+    train_data = prepare_dataloader(config)
+    start = time.time()
+    trainer = Trainer(model, config, dataloader=train_data, optimizer=optimizer)
+    trainer.train()
+
+    # Delete all variables to prevent GPU memory leaks
+    del model
+    del optimizer
+    del trainer
+    torch.cuda.empty_cache()
+
+    end = time.time()
+    total_time = end - start
+    logging.debug(f"Training execution time: {total_time} seconds")
+    synchronize()
+    # Sample the best model
+    sample_data = None if config.guiding_col is None else train_data
+    config.model_path = os.path.join(config.run_name, "best.pt")
+
+    try:
+        model, _ = load_train_objs(config)
+        sampler = Sampler(model, config, dataloader=sample_data)
+        sampler.sample(filename_format="sample_best_{i}.npy")
+        logging.info(f"Training completed and best model sampled. You can check log and results in {config.run_name}")
+        del sampler
+        del model
+
+    except FileNotFoundError:
+        logging.warning(f"The best model was not created or is not found in {config.run_name}.")
+
+    # Delete all variables to prevent GPU memory leaks
+    del train_data
+    torch.cuda.empty_cache()
+
+
+def main_sample(config):
+    """
+    Main function for testing.
+    Args:
+        config (Namespace): Configuration parameters.
+    """
+    # Load the model and start the sampling process
+    model, _ = load_train_objs(config)
+    if config.sampling_mode != "simple":
+        sample_data = prepare_dataloader(config, path=config.data_dir, csv_file=config.csv_file)
+    else:
+        sample_data = None
+    sampler = Sampler(model, config, dataloader=sample_data)
+    sampler.sample()
+
+
+def cartesian_product(parameters):
+    keys = list(parameters.keys())
+    arrays = [np.asarray(parameters[key]) for key in keys]
+    cartesian_product_array = np.array(np.meshgrid(*arrays)).T.reshape(-1, len(arrays))
+
+    result = []
+
+    for param_values in cartesian_product_array:
+        param_set = {key: convert_to_type(value, parameters[key]) for key, value in zip(keys, param_values)}
+        result.append(param_set)
+
+    return result
+
+def convert_to_type(value, type_list):
+    if isinstance(type_list, list):
+        if isinstance(type_list[0], int) : return int(value)  
+        elif isinstance(type_list[0], float) : return float(value)
+        else : return str(value)
+    else:
+        if isinstance(type_list, int) :return int(value)
+        elif isinstance(type_list, float) : return float(value)
+        else : return str(value)
+ 
+if __name__ == "__main__":
+    # Parse command line arguments and load configuration
+    parser = argparse.ArgumentParser(description='Deep Learning Training and Testing Script')
+    parser.add_argument('--yaml_path', type=str, default='config_train.yml', help='Path to YAML configuration file')
+    parser.add_argument('--debug', action='store_true', help='Debug logging')
+
+    with open('utils/config_schema.json', 'r') as schema_file:
+        schema = json.load(schema_file)
+
+    ddp_setup()
+
+    Config.create_arguments(parser, schema)
+    args = parser.parse_args()
+    config = Config.from_args_and_yaml(args)
+    param_values_list = [
+        config.__getattribute__(p) for p in GRIDSEARCH_PARAM]
+    grid_search_dict = dict(zip(GRIDSEARCH_PARAM, param_values_list))
+
+    run_name = config.run_name
+
+    logging.warning("*"*80)
+    logging.warning("GRIDSEARCH COMBINAISONS :")
+    for el in cartesian_product(grid_search_dict):
+        logging.warning(f"- { el}")
+    logging.warning("*"*80)
+
+    for k, current_params in enumerate(cartesian_product(grid_search_dict)):
+
+        logging.warning("\t"+"-"*80)
+        logging.warning("\t"+f"COMBINAISON : {current_params}")
+        logging.warning("\t"+"-"*80)
+
+        if k>0 : config = Config.from_args_and_yaml(args)
+        config._update_from_dict(current_params)
+
+        # if os.path.exists(run_name) and k>0:
+        #     config._next_run_dir(run_name, suffix='_'.join(map(str,list(current_params.values()))))
+
+        local_rank = get_rank()
+
+        # Configure logging and synchronize processes
+        if not config.use_wandb:
+            os.environ['WANDB_MODE'] = 'disabled'
+        else:
+            os.environ['WANDB_MODE'] = 'offline'
+            os.environ['WANDB_CACHE_DIR'] = f"{config.run_name}/WANDB/cache"
+            os.environ['WANDB_DIR'] = f"{config.run_name}/WANDB/"
+        synchronize()
+        setup_logger(config)
+        logger = logging.getLogger(f'logddp_{get_rank_num()}')
+
+        if is_main_gpu():
+            config.save(f"{config.run_name}/config_train.yml")
+            logger.info(config)
+            logger.info(f'Mode {config.mode} selected')
+
+        synchronize()
+        logger.debug(f"Local_rank: {local_rank}")
+
+        # Execute the main training or sampling function based on the mode
+        if config.mode == 'Train':
+            main_train(config)
+        elif config.mode != 'Train':
+            main_sample(config)
+
+
+    # Clean up distributed processes if initialized
+    if dist.is_initialized():
+        destroy_process_group()