import torch
from denoising_diffusion_pytorch import GaussianDiffusion
from denoising_diffusion_pytorch.denoising_diffusion_pytorch import (
    default,
    extract,
)
from einops import reduce, rearrange
from torch.nn.functional import mse_loss
from tqdm import tqdm


class GuidedGaussianDiffusion(GaussianDiffusion):
    def __init__(self, *args, **kwargs):
        """
        Initialize the GuidedGaussianDiffusion.
        Args:
            *args: Variable length argument list.
            **kwargs: Arbitrary keyword arguments.
        """
        super().__init__(*args, **kwargs)

    @torch.no_grad()
    def sample(self, batch_size, return_all_timesteps=False, condition=None):
        """
        Generate samples using guided diffusion.
        Args:
            batch_size (int): Number of samples to generate.
            return_all_timesteps (bool): Whether to return samples at all timesteps.
            condition: Additional conditioning information.
        Returns:
            torch.Tensor: Generated samples.
        """
        image_size, channels = self.image_size, self.channels
        sample_fn = (
            self.p_sample_loop
            if not self.is_ddim_sampling
            else self.ddim_sample
        )
        return sample_fn(
            (batch_size, channels, image_size, image_size),
            return_all_timesteps=return_all_timesteps,
            condition=condition,
        )

    @torch.no_grad()
    def p_sample_loop(self, shape, return_all_timesteps=False, condition=None):
        """
        Sample from guided diffusion using a loop over timesteps.
        Args:
            shape: Shape of the samples to generate.
            return_all_timesteps (bool): Whether to return samples at all timesteps.
            condition: Additional conditioning information.
        Returns:
            torch.Tensor: Generated samples.
        """
        batch, device = shape[0], self.device
        img = torch.randn(shape, device=device)
        imgs = [img]
        for t in tqdm(
            reversed(range(0, self.num_timesteps)),
            desc="sampling loop time step",
            total=self.num_timesteps,
            leave=False,
        ):
            img, x_start = self.p_sample(img, t, condition)
            imgs.append(img)
        ret = img if not return_all_timesteps else torch.stack(imgs, dim=1)
        ret = self.unnormalize(ret)
        return ret

    @torch.no_grad()
    def ddim_sample(self, shape, return_all_timesteps=False, condition=None):
        """
        Sample from guided diffusion using ddim sampling.
        Args:
            shape: Shape of the samples to generate.
            return_all_timesteps (bool): Whether to return samples at all timesteps.
            condition: Additional conditioning information.
        Returns:
            torch.Tensor: Generated samples.
        """
        batch, device, total_timesteps, sampling_timesteps, eta, objective = (
            shape[0],
            self.device,
            self.num_timesteps,
            self.sampling_timesteps,
            self.ddim_sampling_eta,
            self.objective,
        )
        times = torch.linspace(
            -1, total_timesteps - 1, steps=sampling_timesteps + 1
        )
        times = list(reversed(times.int().tolist()))
        time_pairs = list(zip(times[:-1], times[1:]))
        img = torch.randn(shape, device=device)
        imgs = [img]
        for time, time_next in tqdm(
<<<<<<< HEAD
            time_pairs, desc="sampling loop time step",
=======
            time_pairs,
            desc="sampling loop time step",
>>>>>>> a4547dc2
            leave=False,
        ):
            time_cond = torch.full(
                (batch,), time, device=device, dtype=torch.long
            )
            pred_noise, x_start, *_ = self.model_predictions(
                img,
                time_cond,
                condition,
                clip_x_start=True,
                rederive_pred_noise=True,
            )
            if time_next < 0:
                img = x_start
                imgs.append(img)
                continue
            alpha = self.alphas_cumprod[time]
            alpha_next = self.alphas_cumprod[time_next]
            sigma = (
                eta
                * (
                    (1 - alpha / alpha_next) * (1 - alpha_next) / (1 - alpha)
                ).sqrt()
            )
            c = (1 - alpha_next - sigma**2).sqrt()
            noise = torch.randn_like(img)
            img = x_start * alpha_next.sqrt() + c * pred_noise + sigma * noise
            imgs.append(img)
        ret = img if not return_all_timesteps else torch.stack(imgs, dim=1)
        ret = self.unnormalize(ret)
        return ret

    def p_losses(
        self,
        x_start,
        t,
        noise=None,
        offset_noise_strength=None,
        condition=None,
    ):
        """
        Calculate pixel-wise loss for guided diffusion.
        Args:
            x_start: Starting image tensor.
            t (int): Timestep.
            noise: Noise tensor.
            offset_noise_strength: Strength of offset noise.
            condition: Additional conditioning information.
        Returns:
            torch.Tensor: Pixel-wise loss.
        """
        noise = default(noise, lambda: torch.randn_like(x_start))

        offset_noise_strength = default(
            offset_noise_strength, self.offset_noise_strength
        )

        if offset_noise_strength > 0.0:
            offset_noise = torch.randn(x_start.shape[:2], device=self.device)
            noise += offset_noise_strength * rearrange(
                offset_noise, "b c -> b c 1 1"
            )

        x = self.q_sample(x_start=x_start, t=t, noise=noise)
        x_self_cond = condition

        model_out = self.model(x, t, x_self_cond)

        if self.objective == "pred_noise":
            target = noise
        elif self.objective == "pred_x0":
            target = x_start
        elif self.objective == "pred_v":
            v = self.predict_v(x_start, t, noise)
            target = v
        else:
            raise ValueError(f"unknown objective {self.objective}")

        loss = mse_loss(model_out, target, reduction="none")
        loss = reduce(loss, "b ... -> b (...)", "mean")

        loss = loss * extract(self.loss_weight, t, loss.shape)
        return loss.mean()

    def forward(self, img, *args, **kwargs):
        """
        Forward pass for guided diffusion.
        Args:
            img: Input image tensor.
            *args: Variable length argument list.
            **kwargs: Arbitrary keyword arguments.
        Returns:
            torch.Tensor: Forward pass result.
        """
        (
            b,
            c,
            h,
            w,
            device,
            img_size,
        ) = (
            *img.shape,
            img.device,
            self.image_size,
        )
        assert (
            h == img_size and w == img_size
        ), f"height and width of image must be {img_size}"
        t = torch.randint(0, self.num_timesteps, (b,), device=device).long()

        img = self.normalize(img)
        return self.p_losses(img, t, *args, **kwargs)
<|MERGE_RESOLUTION|>--- conflicted
+++ resolved
@@ -1,216 +1,212 @@
-import torch
-from denoising_diffusion_pytorch import GaussianDiffusion
-from denoising_diffusion_pytorch.denoising_diffusion_pytorch import (
-    default,
-    extract,
-)
-from einops import reduce, rearrange
-from torch.nn.functional import mse_loss
-from tqdm import tqdm
-
-
-class GuidedGaussianDiffusion(GaussianDiffusion):
-    def __init__(self, *args, **kwargs):
-        """
-        Initialize the GuidedGaussianDiffusion.
-        Args:
-            *args: Variable length argument list.
-            **kwargs: Arbitrary keyword arguments.
-        """
-        super().__init__(*args, **kwargs)
-
-    @torch.no_grad()
-    def sample(self, batch_size, return_all_timesteps=False, condition=None):
-        """
-        Generate samples using guided diffusion.
-        Args:
-            batch_size (int): Number of samples to generate.
-            return_all_timesteps (bool): Whether to return samples at all timesteps.
-            condition: Additional conditioning information.
-        Returns:
-            torch.Tensor: Generated samples.
-        """
-        image_size, channels = self.image_size, self.channels
-        sample_fn = (
-            self.p_sample_loop
-            if not self.is_ddim_sampling
-            else self.ddim_sample
-        )
-        return sample_fn(
-            (batch_size, channels, image_size, image_size),
-            return_all_timesteps=return_all_timesteps,
-            condition=condition,
-        )
-
-    @torch.no_grad()
-    def p_sample_loop(self, shape, return_all_timesteps=False, condition=None):
-        """
-        Sample from guided diffusion using a loop over timesteps.
-        Args:
-            shape: Shape of the samples to generate.
-            return_all_timesteps (bool): Whether to return samples at all timesteps.
-            condition: Additional conditioning information.
-        Returns:
-            torch.Tensor: Generated samples.
-        """
-        batch, device = shape[0], self.device
-        img = torch.randn(shape, device=device)
-        imgs = [img]
-        for t in tqdm(
-            reversed(range(0, self.num_timesteps)),
-            desc="sampling loop time step",
-            total=self.num_timesteps,
-            leave=False,
-        ):
-            img, x_start = self.p_sample(img, t, condition)
-            imgs.append(img)
-        ret = img if not return_all_timesteps else torch.stack(imgs, dim=1)
-        ret = self.unnormalize(ret)
-        return ret
-
-    @torch.no_grad()
-    def ddim_sample(self, shape, return_all_timesteps=False, condition=None):
-        """
-        Sample from guided diffusion using ddim sampling.
-        Args:
-            shape: Shape of the samples to generate.
-            return_all_timesteps (bool): Whether to return samples at all timesteps.
-            condition: Additional conditioning information.
-        Returns:
-            torch.Tensor: Generated samples.
-        """
-        batch, device, total_timesteps, sampling_timesteps, eta, objective = (
-            shape[0],
-            self.device,
-            self.num_timesteps,
-            self.sampling_timesteps,
-            self.ddim_sampling_eta,
-            self.objective,
-        )
-        times = torch.linspace(
-            -1, total_timesteps - 1, steps=sampling_timesteps + 1
-        )
-        times = list(reversed(times.int().tolist()))
-        time_pairs = list(zip(times[:-1], times[1:]))
-        img = torch.randn(shape, device=device)
-        imgs = [img]
-        for time, time_next in tqdm(
-<<<<<<< HEAD
-            time_pairs, desc="sampling loop time step",
-=======
-            time_pairs,
-            desc="sampling loop time step",
->>>>>>> a4547dc2
-            leave=False,
-        ):
-            time_cond = torch.full(
-                (batch,), time, device=device, dtype=torch.long
-            )
-            pred_noise, x_start, *_ = self.model_predictions(
-                img,
-                time_cond,
-                condition,
-                clip_x_start=True,
-                rederive_pred_noise=True,
-            )
-            if time_next < 0:
-                img = x_start
-                imgs.append(img)
-                continue
-            alpha = self.alphas_cumprod[time]
-            alpha_next = self.alphas_cumprod[time_next]
-            sigma = (
-                eta
-                * (
-                    (1 - alpha / alpha_next) * (1 - alpha_next) / (1 - alpha)
-                ).sqrt()
-            )
-            c = (1 - alpha_next - sigma**2).sqrt()
-            noise = torch.randn_like(img)
-            img = x_start * alpha_next.sqrt() + c * pred_noise + sigma * noise
-            imgs.append(img)
-        ret = img if not return_all_timesteps else torch.stack(imgs, dim=1)
-        ret = self.unnormalize(ret)
-        return ret
-
-    def p_losses(
-        self,
-        x_start,
-        t,
-        noise=None,
-        offset_noise_strength=None,
-        condition=None,
-    ):
-        """
-        Calculate pixel-wise loss for guided diffusion.
-        Args:
-            x_start: Starting image tensor.
-            t (int): Timestep.
-            noise: Noise tensor.
-            offset_noise_strength: Strength of offset noise.
-            condition: Additional conditioning information.
-        Returns:
-            torch.Tensor: Pixel-wise loss.
-        """
-        noise = default(noise, lambda: torch.randn_like(x_start))
-
-        offset_noise_strength = default(
-            offset_noise_strength, self.offset_noise_strength
-        )
-
-        if offset_noise_strength > 0.0:
-            offset_noise = torch.randn(x_start.shape[:2], device=self.device)
-            noise += offset_noise_strength * rearrange(
-                offset_noise, "b c -> b c 1 1"
-            )
-
-        x = self.q_sample(x_start=x_start, t=t, noise=noise)
-        x_self_cond = condition
-
-        model_out = self.model(x, t, x_self_cond)
-
-        if self.objective == "pred_noise":
-            target = noise
-        elif self.objective == "pred_x0":
-            target = x_start
-        elif self.objective == "pred_v":
-            v = self.predict_v(x_start, t, noise)
-            target = v
-        else:
-            raise ValueError(f"unknown objective {self.objective}")
-
-        loss = mse_loss(model_out, target, reduction="none")
-        loss = reduce(loss, "b ... -> b (...)", "mean")
-
-        loss = loss * extract(self.loss_weight, t, loss.shape)
-        return loss.mean()
-
-    def forward(self, img, *args, **kwargs):
-        """
-        Forward pass for guided diffusion.
-        Args:
-            img: Input image tensor.
-            *args: Variable length argument list.
-            **kwargs: Arbitrary keyword arguments.
-        Returns:
-            torch.Tensor: Forward pass result.
-        """
-        (
-            b,
-            c,
-            h,
-            w,
-            device,
-            img_size,
-        ) = (
-            *img.shape,
-            img.device,
-            self.image_size,
-        )
-        assert (
-            h == img_size and w == img_size
-        ), f"height and width of image must be {img_size}"
-        t = torch.randint(0, self.num_timesteps, (b,), device=device).long()
-
-        img = self.normalize(img)
-        return self.p_losses(img, t, *args, **kwargs)
+import torch
+from denoising_diffusion_pytorch import GaussianDiffusion
+from denoising_diffusion_pytorch.denoising_diffusion_pytorch import (
+    default,
+    extract,
+)
+from einops import reduce, rearrange
+from torch.nn.functional import mse_loss
+from tqdm import tqdm
+
+
+class GuidedGaussianDiffusion(GaussianDiffusion):
+    def __init__(self, *args, **kwargs):
+        """
+        Initialize the GuidedGaussianDiffusion.
+        Args:
+            *args: Variable length argument list.
+            **kwargs: Arbitrary keyword arguments.
+        """
+        super().__init__(*args, **kwargs)
+
+    @torch.no_grad()
+    def sample(self, batch_size, return_all_timesteps=False, condition=None):
+        """
+        Generate samples using guided diffusion.
+        Args:
+            batch_size (int): Number of samples to generate.
+            return_all_timesteps (bool): Whether to return samples at all timesteps.
+            condition: Additional conditioning information.
+        Returns:
+            torch.Tensor: Generated samples.
+        """
+        image_size, channels = self.image_size, self.channels
+        sample_fn = (
+            self.p_sample_loop
+            if not self.is_ddim_sampling
+            else self.ddim_sample
+        )
+        return sample_fn(
+            (batch_size, channels, image_size, image_size),
+            return_all_timesteps=return_all_timesteps,
+            condition=condition,
+        )
+
+    @torch.no_grad()
+    def p_sample_loop(self, shape, return_all_timesteps=False, condition=None):
+        """
+        Sample from guided diffusion using a loop over timesteps.
+        Args:
+            shape: Shape of the samples to generate.
+            return_all_timesteps (bool): Whether to return samples at all timesteps.
+            condition: Additional conditioning information.
+        Returns:
+            torch.Tensor: Generated samples.
+        """
+        batch, device = shape[0], self.device
+        img = torch.randn(shape, device=device)
+        imgs = [img]
+        for t in tqdm(
+            reversed(range(0, self.num_timesteps)),
+            desc="sampling loop time step",
+            total=self.num_timesteps,
+            leave=False,
+        ):
+            img, x_start = self.p_sample(img, t, condition)
+            imgs.append(img)
+        ret = img if not return_all_timesteps else torch.stack(imgs, dim=1)
+        ret = self.unnormalize(ret)
+        return ret
+
+    @torch.no_grad()
+    def ddim_sample(self, shape, return_all_timesteps=False, condition=None):
+        """
+        Sample from guided diffusion using ddim sampling.
+        Args:
+            shape: Shape of the samples to generate.
+            return_all_timesteps (bool): Whether to return samples at all timesteps.
+            condition: Additional conditioning information.
+        Returns:
+            torch.Tensor: Generated samples.
+        """
+        batch, device, total_timesteps, sampling_timesteps, eta, objective = (
+            shape[0],
+            self.device,
+            self.num_timesteps,
+            self.sampling_timesteps,
+            self.ddim_sampling_eta,
+            self.objective,
+        )
+        times = torch.linspace(
+            -1, total_timesteps - 1, steps=sampling_timesteps + 1
+        )
+        times = list(reversed(times.int().tolist()))
+        time_pairs = list(zip(times[:-1], times[1:]))
+        img = torch.randn(shape, device=device)
+        imgs = [img]
+        for time, time_next in tqdm(
+            time_pairs,
+            desc="sampling loop time step",
+            leave=False,
+        ):
+            time_cond = torch.full(
+                (batch,), time, device=device, dtype=torch.long
+            )
+            pred_noise, x_start, *_ = self.model_predictions(
+                img,
+                time_cond,
+                condition,
+                clip_x_start=True,
+                rederive_pred_noise=True,
+            )
+            if time_next < 0:
+                img = x_start
+                imgs.append(img)
+                continue
+            alpha = self.alphas_cumprod[time]
+            alpha_next = self.alphas_cumprod[time_next]
+            sigma = (
+                eta
+                * (
+                    (1 - alpha / alpha_next) * (1 - alpha_next) / (1 - alpha)
+                ).sqrt()
+            )
+            c = (1 - alpha_next - sigma**2).sqrt()
+            noise = torch.randn_like(img)
+            img = x_start * alpha_next.sqrt() + c * pred_noise + sigma * noise
+            imgs.append(img)
+        ret = img if not return_all_timesteps else torch.stack(imgs, dim=1)
+        ret = self.unnormalize(ret)
+        return ret
+
+    def p_losses(
+        self,
+        x_start,
+        t,
+        noise=None,
+        offset_noise_strength=None,
+        condition=None,
+    ):
+        """
+        Calculate pixel-wise loss for guided diffusion.
+        Args:
+            x_start: Starting image tensor.
+            t (int): Timestep.
+            noise: Noise tensor.
+            offset_noise_strength: Strength of offset noise.
+            condition: Additional conditioning information.
+        Returns:
+            torch.Tensor: Pixel-wise loss.
+        """
+        noise = default(noise, lambda: torch.randn_like(x_start))
+
+        offset_noise_strength = default(
+            offset_noise_strength, self.offset_noise_strength
+        )
+
+        if offset_noise_strength > 0.0:
+            offset_noise = torch.randn(x_start.shape[:2], device=self.device)
+            noise += offset_noise_strength * rearrange(
+                offset_noise, "b c -> b c 1 1"
+            )
+
+        x = self.q_sample(x_start=x_start, t=t, noise=noise)
+        x_self_cond = condition
+
+        model_out = self.model(x, t, x_self_cond)
+
+        if self.objective == "pred_noise":
+            target = noise
+        elif self.objective == "pred_x0":
+            target = x_start
+        elif self.objective == "pred_v":
+            v = self.predict_v(x_start, t, noise)
+            target = v
+        else:
+            raise ValueError(f"unknown objective {self.objective}")
+
+        loss = mse_loss(model_out, target, reduction="none")
+        loss = reduce(loss, "b ... -> b (...)", "mean")
+
+        loss = loss * extract(self.loss_weight, t, loss.shape)
+        return loss.mean()
+
+    def forward(self, img, *args, **kwargs):
+        """
+        Forward pass for guided diffusion.
+        Args:
+            img: Input image tensor.
+            *args: Variable length argument list.
+            **kwargs: Arbitrary keyword arguments.
+        Returns:
+            torch.Tensor: Forward pass result.
+        """
+        (
+            b,
+            c,
+            h,
+            w,
+            device,
+            img_size,
+        ) = (
+            *img.shape,
+            img.device,
+            self.image_size,
+        )
+        assert (
+            h == img_size and w == img_size
+        ), f"height and width of image must be {img_size}"
+        t = torch.randint(0, self.num_timesteps, (b,), device=device).long()
+
+        img = self.normalize(img)
+        return self.p_losses(img, t, *args, **kwargs)