#!/usr/bin/env python3
# -*- coding: utf-8 -*-
"""
Created on Thu Nov 24 10:44:08 2022

@authors: gandonb, rabaultj, brochetc


DataSet/DataLoader classes from Importance_Sampled images
DataSet:DataLoader classes for test samples

"""
import os
import random
import re
from pathlib import Path

import numpy as np
import pandas as pd
import scipy.ndimage
import torch
import torchvision.transforms as transforms
import yaml
from torch import from_numpy
from torch.utils.data import Dataset

from utils.config import DataSetConfig

################ reference dictionary to know what variables to sample where
################ do not modify unless you know what you are doing

var_dict = {
    "rr": 0,
    "u": 1,
    "v": 2,
    "t2m": 3,
    "orog": 4,
    "z500": 5,
    "t850": 6,
    "tpw850": 7,
}


################
class ISDataset(Dataset):
    def __init__(self, config, path, csv_file, add_coords=False):
        """
        Initialize the ISDataset.
        Args:
            config: Configuration settings.
            path (str): Directory path containing data.
            csv_file (str): CSV file containing labels and information.
            add_coords (bool): Whether to add positional encoding.
        """
        self.data_dir = path
<<<<<<< HEAD
        self.labels = pd.read_csv( csv_file, index_col=False)
=======
        self.labels = pd.read_csv(
            os.path.join(path, csv_file), index_col=False
        )
>>>>>>> a4547dc2
        if "Unnamed: 0" in self.labels:
            self.labels = self.labels.drop("Unnamed: 0", axis=1)
        self.config = config
        self.dataset_config = (
            DataSetConfig(config.dataset_config_file)
            if config.dataset_config_file is not None
            else None
        )

        self.CI = config.crop
        self.VI = [var_dict[var] for var in config.var_indexes]
        self.ensembles = None

        # Group labels by guiding column if specified
        if self.config.guiding_col is not None:
            self.ensembles = self.labels.groupby([self.config.guiding_col])
        # Add positional encoding
        self.add_coords = add_coords

        # Depending on the normalization, value_sup is max or std or Q90... value_min is min or mean or Q10...
        self.value_sup, self.value_inf = self.init_normalization()
        self.means = self.value_inf
        self.stds = self.value_sup

        transformations = self.prepare_tranformations()
        self.transform = transformations

    def prepare_tranformations(self):

        transformations = transforms.Compose(
            [
                transforms.ToTensor(),
                transforms.Normalize(self.means, self.stds),
            ]
        )
        return transformations

    def inversion_transforms(self):
        detransform_func = transforms.Compose(
            [
                transforms.Normalize(
                    mean=[0.0] * len(self.config.var_indexes),
                    std=[1 / el for el in self.value_sup],
                ),
                transforms.Normalize(
                    mean=[-el for el in self.value_inf],
                    std=[1.0] * len(self.config.var_indexes),
                ),
            ]
        )
        return detransform_func

    def init_normalization(self):
        try:
            means = np.load(
                os.path.join(self.data_dir, self.config.mean_file)
            )[self.VI]
            maxs = np.load(os.path.join(self.data_dir, self.config.max_file))[
                self.VI
            ]
        except (FileNotFoundError, KeyError):
            try:
                means = np.load(self.config.mean_file)[self.VI]
                maxs = np.load(self.config.max_file)[self.VI]
            except (FileNotFoundError, KeyError):
                raise ValueError(
                    "The mean_file and max_file must be specified in the parser using --mean_file and --max_file options"
                )

        means = list(tuple(means))
        stds = list(tuple((1.0 / 0.95) * (maxs)))

        return stds, means

    def __len__(self):
        """
        Get the length of the dataset.
        Returns:
            int: Number of samples in the dataset.
        """
        return len(self.labels)

    def __getitem__(self, idx):
        """
        Get a sample from the dataset.
        Args:
            idx (int): Index of the sample.
        Returns:
            dict: Dictionary containing 'img' (sample), 'img_id' (sample ID), and 'condition' (conditional sample).
        """
        file_name = self.labels.iloc[idx, 0]
        sample = self.file_to_torch(file_name)

        # Get conditional sample if ensembles are specified
        if self.ensembles is not None:
            ensemble_id = self.labels.loc[idx, self.config.guiding_col]
<<<<<<< HEAD
            #TODO : a opti
            group = self.labels[self.labels['ensemble_id'] == ensemble_id]
            group_ensemble = group[group['Name'] != self.labels.iloc[idx, 0]]
            row = group_ensemble.sample(n=1)
            ens = row['Name'].values[0]
=======
            # TODO : a opti
            group = self.labels[self.labels["ensemble_id"] == ensemble_id]
            group_ensemble = group[group["Name"] != self.labels.iloc[idx, 0]]
            row = group_ensemble.sample(n=1)
            ens = row["Name"].values[0]
>>>>>>> a4547dc2
            condition = self.file_to_torch(ens)
        else:
            condition = torch.empty(0)

        sample_id = re.search(r"\d+", file_name).group()
        return {"img": sample, "img_id": sample_id, "condition": condition}

    def file_to_torch(self, file_name):
        """
        Convert a file to a torch tensor.
        Args:
            file_name (str or list): Name of the file or list of file names.
        Returns:
            torch.Tensor: Torch tensor representing the sample.
        """
        if type(file_name) == list:
            file_name = file_name[0]
        sample_path = os.path.join(self.data_dir, file_name)
        sample = np.float32(np.load(sample_path + ".npy"))[
            self.VI, self.CI[0] : self.CI[1], self.CI[2] : self.CI[3]
        ]
        sample = sample.transpose((1, 2, 0))
        sample = self.transform(sample)
        return sample


class MultiOptionNormalize(object):
    def __init__(self, value_sup, value_inf, dataset_config, config):
        self.value_sup = value_sup
        self.value_inf = value_inf
        self.dataset_config = dataset_config
        self.config = config
        self.gaussian_std = self.dataset_config.rr_transform["gaussian_std"]
        ### setting gaussian noise conditions
        if self.gaussian_std:
            for _ in range(
                self.dataset_config.rr_transform["log_transform_iteration"]
            ):
                self.gaussian_std = np.log(1 + self.gaussian_std)

        if np.ndim(self.value_sup) > 1:
            ### preparing blur of constant normalization fields (for rr exclusively)torch.abs(sample[:,var_dict['rr']].sub_(sample[:,var_dict['rr']] * mask_no_rr))
            if (
                self.dataset_config.normalization["for_rr"]["blur_iteration"]
                > 0
            ):
                gaussian_filter = (
                    np.float32(
                        [
                            [1, 4, 6, 4, 1],
                            [4, 16, 24, 16, 4],
                            [6, 24, 36, 24, 6],
                            [4, 16, 24, 16, 4],
                            [1, 4, 6, 4, 1],
                        ]
                    )
                    / 256.0
                )
                for _ in range(
                    self.dataset_config.normalization["for_rr"][
                        "blur_iteration"
                    ]
                ):
                    self.value_sup[var_dict["rr"]] = scipy.ndimage.convolve(
                        self.value_sup[var_dict["rr"]],
                        gaussian_filter,
                        mode="mirror",
                    )
            self.value_inf = torch.from_numpy(self.value_inf)
            self.value_sup = torch.from_numpy(self.value_sup)
        else:
            ### shaping normalization constants
            self.value_inf = torch.from_numpy(self.value_inf).view(-1, 1, 1)
            self.value_sup = torch.from_numpy(self.value_sup).view(-1, 1, 1)

    def __call__(self, sample):
        if not isinstance(sample, torch.Tensor):
            raise TypeError(
                f"Input sample should be a torch tensor. Got {type(sample)}."
            )
        if sample.ndim < 3:
            raise ValueError(
                f"Expected sample to be a tensor image of size (..., C, H, W). Got tensor.size() = {sample.size()}."
            )
        ### transforming rain rates to logits (iterative transforms)
        for _ in range(
            self.dataset_config.rr_transform["log_transform_iteration"]
        ):
            sample[var_dict["rr"]] = torch.log(1 + sample[var_dict["rr"]])
        ### randomly symmetrizing rain rates around 0 (50% of rain rates are negative)
        if (
            self.dataset_config.rr_transform["symetrization"]
            and np.random.random() <= 0.5
        ):
            sample[var_dict["rr"]] = -sample[var_dict["rr"]]
        ### adding random noise (AT RUNTIME) to rain rates below a certain threshold
        if self.gaussian_std != 0:
            gaussian_std_map = (
                np.random.choice(
                    [-1, 1],
                    size=(self.config.image_size, self.config.image_size),
                )
                * self.gaussian_std
            )
            gaussian_noise = np.mod(
                np.random.normal(
                    0,
                    self.gaussian_std,
                    size=(self.config.image_size, self.config.image_size),
                ),
                self.gaussian_std,
            )
            mask_no_rr = sample[var_dict["rr"]].numpy() <= self.gaussian_std
            sample[var_dict["rr"]] = sample[var_dict["rr"]].add_(
                from_numpy(gaussian_noise * mask_no_rr)
            )
        ### performing different types of normalization (centering around mean or capping min-max/quantiles)
        if self.dataset_config.normalization["func"] == "mean":
            sample = (sample - self.value_inf) / self.value_sup
        elif self.dataset_config.normalization["func"] in ["minmax", "quant"]:
            sample = -1 + 2 * (
                (sample - self.value_inf) / (self.value_sup - self.value_inf)
            )
        return sample

    def denorm(self, sample):
        """
        revert the __call__ function to produce "physical space" samples
        sample can be batched, and should be either of shape N x C X H x W or C x H x W
        """
        if not isinstance(sample, torch.Tensor):
            raise TypeError(
                f"Input sample should be a torch tensor. Got {type(sample)}."
            )
        if sample.ndim < 3:
            raise ValueError(
                f"Expected sample to be a tensor image of size (..., C, H, W). Got tensor.size() = {sample.size()}."
            )

        ### non-batched ops
        elif sample.ndim == 3:
            # reverting log transforms
            for _ in range(
                self.dataset_config.rr_transform["log_transform_iteration"]
            ):
                sample[var_dict["rr"]] = torch.exp(sample[var_dict["rr"]]) - 1
            # reverting symmetrization
            if self.dataset_config.rr_transform["symetrization"]:
                sample[var_dict["rr"]] = -sample[var_dict["rr"]]
            # reverting gaussian noise by setting below threshold to 0
            if self.gaussian_std != 0:
                mask_no_rr = (
                    sample[var_dict["rr"]].numpy() <= self.gaussian_std
                )
                sample[var_dict["rr"]] = torch.abs(
                    sample[var_dict["rr"]].sub_(
                        sample[var_dict["rr"]] * mask_no_rr
                    )
                )
        ### batched ops
        else:
            # reverting log transforms
            for _ in range(
                self.dataset_config.rr_transform["log_transform_iteration"]
            ):
                sample[:, var_dict["rr"]] = (
                    torch.exp(sample[:, var_dict["rr"]]) - 1.0
                )
            # reverting symmetrization
            if self.dataset_config.rr_transform["symetrization"]:
                sample[:, var_dict["rr"]] = torch.abs(
                    sample[:, var_dict["rr"]]
                )
            # reverting gaussian noise by setting below threshold to 0
            if self.gaussian_std != 0:
                mask_no_rr = (
                    sample[:, var_dict["rr"]].numpy() <= self.gaussian_std
                )
                sample[:, var_dict["rr"]] = torch.abs(
                    sample[:, var_dict["rr"]].sub_(
                        sample[:, var_dict["rr"]] * mask_no_rr
                    )
                )
        ### reverting normalizations
        if self.dataset_config.normalization["func"] == "mean":
            sample = sample * self.value_sup + self.value_inf
        elif self.dataset_config.normalization["func"] in ["minmax", "quant"]:
            sample = self.value_inf + 0.5 * (
                self.value_sup - self.value_inf
            ) * ((sample + 1.0))
        return sample


class rrISDataset(ISDataset):
    def __init__(self, config, path, csv_file, add_coords=False):
        """
        Initialize the rrISDataset.
            This subclasses ISDataset and overwrites prepare_transformations / init_normalization methods
            because there are many ways we can desire to calibrate the rain
        Args:
            config: Configuration settings.
            path (str): Directory path containing data.
            csv_file (str): CSV file containing labels and information.
            add_coords (bool): Whether to add positional encoding.

        """
        super().__init__(config, path, csv_file, add_coords=False)

    def prepare_tranformations(self):
        transformations = []
        normalization = self.dataset_config.normalization["func"]
        if normalization != "None":
            if self.dataset_config.rr_transform["symetrization"]:
                if normalization == "means":
                    # mean of rr is 0
                    self.value_inf[var_dict["rr"]] = np.zeros_like(
                        self.value_inf[var_dict["rr"]]
                    )
                elif normalization == "minmax":
                    # min of 'negative rain' is -max
                    self.value_inf[var_dict["rr"]] = -self.value_sup[
                        var_dict["rr"]
                    ]
        transformations.append(transforms.ToTensor())
        transformations.append(
            MultiOptionNormalize(
                self.value_sup,
                self.value_inf,
                self.dataset_config,
                self.config,
            )
        )
        return transformations

    def inversion_transforms(self):
        detransform_func = MultiOptionNormalize(
            self.value_sup, self.value_inf, self.dataset_config, self.config
        ).denorm
        return detransform_func

    def init_normalization(self):
        normalization_func = self.dataset_config.normalization["func"]
        if normalization_func == "mean":
            stds, means = self.load_stat_files(
                normalization_func, "std", "mean"
            )
            return stds[self.VI] * 1.0 / 0.95, means[self.VI]

        if normalization_func == "minmax":
            maxs, mins = self.load_stat_files(normalization_func, "max", "min")
            return maxs[self.VI], mins[self.VI]

        if normalization_func == "quant":
            q99, q01 = self.load_stat_files(normalization_func, "q99", "q01")
            return q99[self.VI], q01[self.VI]

        print("No normalization set")
        return None, None

    def load_stat_files(self, normalization_func, str_sup, str_inf):
        # Your normalization files should be name "[var]_[stat_version]_log_log_..._[ppx].npy" with:
        #   var: 'min', 'max' or 'mean', 'std' or 'Q01', 'Q99' or 'Q10', Q90'
        #   stat_version: an identifier for the stat file
        #   log_log...: 'log_' will be repeated log_transform_iteration times
        #   ppx: if the stats are per pixel, _ppx must be added at the end of the file
        print(f"Normalization set to {normalization_func}")
        norm_vars = []
        for name in (str_sup, str_inf):
            filename = f"{name}_{self.dataset_config.stat_version}"
            filename += (
                "_log"
                * self.dataset_config.rr_transform["log_transform_iteration"]
            )

            if self.dataset_config.normalization["per_pixel"]:
                filename += "_ppx"

            filename += ".npy"

            try:
                path = os.path.join(
                    self.data_dir, self.dataset_config.stat_folder, filename
                )
                norm_var = np.load(path).astype("float32")
            except FileNotFoundError as err:
                raise FileNotFoundError(
                    f"{name} file was not found at this location: {path}"
                )
            norm_vars.append(norm_var)
        return norm_vars<|MERGE_RESOLUTION|>--- conflicted
+++ resolved
@@ -53,13 +53,7 @@
             add_coords (bool): Whether to add positional encoding.
         """
         self.data_dir = path
-<<<<<<< HEAD
         self.labels = pd.read_csv( csv_file, index_col=False)
-=======
-        self.labels = pd.read_csv(
-            os.path.join(path, csv_file), index_col=False
-        )
->>>>>>> a4547dc2
         if "Unnamed: 0" in self.labels:
             self.labels = self.labels.drop("Unnamed: 0", axis=1)
         self.config = config
@@ -156,19 +150,11 @@
         # Get conditional sample if ensembles are specified
         if self.ensembles is not None:
             ensemble_id = self.labels.loc[idx, self.config.guiding_col]
-<<<<<<< HEAD
             #TODO : a opti
             group = self.labels[self.labels['ensemble_id'] == ensemble_id]
             group_ensemble = group[group['Name'] != self.labels.iloc[idx, 0]]
             row = group_ensemble.sample(n=1)
             ens = row['Name'].values[0]
-=======
-            # TODO : a opti
-            group = self.labels[self.labels["ensemble_id"] == ensemble_id]
-            group_ensemble = group[group["Name"] != self.labels.iloc[idx, 0]]
-            row = group_ensemble.sample(n=1)
-            ens = row["Name"].values[0]
->>>>>>> a4547dc2
             condition = self.file_to_torch(ens)
         else:
             condition = torch.empty(0)
