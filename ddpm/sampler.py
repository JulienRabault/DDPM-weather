--- conflicted
+++ resolved
@@ -82,11 +82,7 @@
                     raise ValueError(f"Sampling mode {self.config.sampling_mode} not supported.")
                 for s in samples:
                     filename = filename_format.format(i=str(i))
-<<<<<<< HEAD
-                    save_path = self.config.output_dir / self.config.run_name / "samples" / filename
-=======
                     save_path = os.path.join(self.config.run_name, "samples", filename)
->>>>>>> 8f2649d0
                     np.save(save_path, s)
                     i += max(torch.cuda.device_count(), 1)
                 b += batch_size
@@ -96,8 +92,4 @@
             self.plot_grid("last_samples.jpg", samples)
 
         self.logger.info(
-<<<<<<< HEAD
-            f"Sampling done. Images saved in {self.config.output_dir / self.config.run_name / 'samples'}")
-=======
-            f"Sampling done. Images saved in {self.config.run_name}/samples/")
->>>>>>> 8f2649d0
+            f"Sampling done. Images saved in {self.config.run_name}/samples/")