import csv
import os.path
import time
from pathlib import Path

import numpy as np
import torch
import wandb
from torch import distributed as dist
from tqdm import tqdm

from ddpm.ddpm_base import Ddpm_base
from utils.distributed import is_main_gpu, synchronize


class Trainer(Ddpm_base):

    def __init__(self, model, config, dataloader=None, optimizer=None):
        """
        Initialize the Trainer class.
        Args:
            model: The neural network model for training.
            config: Configuration settings for training.
            dataloader: The data loader for training data.
            optimizer: The optimizer for model parameter updates.
        """
        super().__init__(model, config, dataloader)
        self.optimizer = optimizer
        self.epochs_run = 0
        self.best_loss = float('inf')
        self.guided_diffusion = self.config.guiding_col is not None
        if self.config.scheduler:
            # Use a learning rate scheduler if specified in the configuration
            self.scheduler = torch.optim.lr_scheduler.OneCycleLR(
                optimizer, max_lr=self.config.lr,
                epochs=self.config.scheduler_epoch,
                steps_per_epoch=len(self.dataloader),
                anneal_strategy="cos",
                pct_start=0.1,
                div_factor=15.0,
                final_div_factor=1500.0)
        else:
            self.scheduler = None

    def _prepare_batch(self, batch, key_get, convert_keys={}):
        """
        Prepare the batch for training.
        Args:
            batch: Input batch for training.
            key_get: Keys to extract from the batch.
            convert_keys: Keys to convert to tensors.
        Returns:
            dict: The prepared batch.
        """
        batch = {key: batch[key] for key in key_get}
        for key in batch.keys():
            if key in convert_keys:
                # Convert specific keys to tensors and move to GPU
                batch[convert_keys[key]] = batch[key].to(self.gpu_id)
                del batch[key]
            else:
                # Move other keys to GPU
                batch[key] = batch[key].to(self.gpu_id)
        return batch

    def _purge_batch_memory(self, batch):
        for key in batch.keys():
            if torch.is_tensor(batch[key]):
                batch[key] = batch[key].detach().cpu()
        del batch

    def _run_batch(self, batch):
        """
        Run a single training batch.
        Args:
            batch: Input batch for training.
        Returns:
            float: Loss value for the batch.
        """
        self.optimizer.zero_grad()
        loss = self.model(**batch)
        loss.backward()
        self.optimizer.step()
        loss = loss.detach().cpu()
        # Delete all variables to prevent GPU memory leaks, and empty GPU cache
        self._purge_batch_memory(batch)
        torch.cuda.empty_cache() # increase the computing time of ~10% : the price to prevent leakage

        return loss

    def _run_epoch(self, epoch):
        """
        Run a training epoch.
        Args:
            epoch (int): Current epoch number.
        Returns:
            float: Average loss for the epoch.
        """
        iters = len(self.dataloader)
        if dist.is_initialized():
            self.dataloader.sampler.set_epoch(epoch)
        total_loss = 0
        # tqdm provides a progress bar during training
        loop = tqdm(enumerate(self.dataloader), total=iters,
                    desc=f"Epoch {epoch}/{self.config.epochs + self.epochs_run}", unit="batch",
                    leave=False, postfix="", disable=not is_main_gpu())
        for i, batch in loop:
            needs_keys = ['img'] + (['condition'] if self.guided_diffusion else [])
            batch_prep = self._prepare_batch(batch, needs_keys)
            loss = self._run_batch(batch_prep)
            total_loss += loss
            
            if self.config.scheduler:
                self.scheduler.step()
            if is_main_gpu():
                loop.set_postfix_str(f"Loss : {total_loss / (i + 1):.6f}")

        self.logger.debug(
            f"Epoch {epoch} | Batchsize: {self.config.batch_size} | Steps: {len(self.dataloader) * epoch} | "
            f"Last loss: {total_loss / len(self.dataloader)} | "
            f"Lr : {self.scheduler.get_last_lr()[0] if self.config.scheduler else self.config.lr}")

        if epoch % self.config.any_time == 0.0 and is_main_gpu():
            condition = None
            if self.guided_diffusion:
                condition = self._prepare_batch(next(iter(self.dataloader)), ['condition'])
                condition = condition['condition'][:self.config.n_sample]
            self.sample_train(str(epoch), self.config.n_sample, condition)

        if epoch % self.config.any_time == 0.0:
            synchronize()


        return total_loss / len(self.dataloader)

    def _save_snapshot(self, epoch, path, loss):
        """
        Save a snapshot of the training progress.
        Args:
            epoch (int): Current epoch number.
            path: Path to save the snapshot.
            loss: Loss value at the epoch.
        Returns:
            None
        """
        snapshot = {
            "MODEL_STATE": self.model.state_dict(),
            "EPOCHS_RUN": epoch,
            'OPTIMIZER_STATE': self.optimizer.state_dict(),
            'BEST_LOSS': loss,
            'TIMESTAMP': self.timesteps,
            'GUIDED_DIFFUSION': self.guided_diffusion,
            'DATA': {
                'STDS': self.stds,
                'MEANS': self.means,
                'V_IDX': self.config.var_indexes,
                'CROP': self.config.crop,
            }
        }
        if self.config.scheduler:
            snapshot["SCHEDULER_STATE"] = self.scheduler.state_dict()
        torch.save(snapshot, path)
        self.logger.info(
            f"Epoch {epoch} | Training snapshot saved at {path} | Loss: {loss}")

    def _init_wandb(self):
        """
        Initialize WandB for logging training progress.
        Returns:
            None
        """
        if not is_main_gpu():
            return

        t = time.strftime("%d-%m-%y_%H-%M", time.localtime(time.time()))
        self.logger.debug("WANDB initialized")
        wandb.init(project=self.config.wandbproject, resume="auto" if self.config.resume else None,
                   mode=os.environ['WANDB_MODE'],
                   entity=self.config.entityWDB,
                   name=f"{self.config.run_name}_{t}/",
                   config={**vars(self.config), **{"optimizer": self.optimizer.__class__,
                                                   "scheduler": self.scheduler.__class__,
                                                   "lr_base": self.optimizer.param_groups[0]["lr"],
                                                   "weight_decay": self.optimizer.param_groups[0][
                                                       "weight_decay"], }})

    def train(self):
        """
        Start the training process.
        Returns:
            None
        """

        filename_format = "sample_epoch{epoch}_{i}.npy"
        if is_main_gpu():
            self._init_wandb()
            loop = tqdm(range(self.epochs_run, self.config.epochs + self.epochs_run),
                        desc=f"Training...", unit="epoch", postfix="")
        else:
            loop = range(self.epochs_run, self.config.epochs + self.epochs_run)

        for epoch in loop:
            avg_loss = self._run_epoch(epoch)
            if is_main_gpu():
                loop.set_postfix_str(
                    f"Epoch loss : {avg_loss:.5f} | Lr : {(self.scheduler.get_last_lr()[0] if self.config.scheduler else self.config.lr):.6f}")

                if avg_loss < self.best_loss:
                    self.best_loss = avg_loss
                    self._save_snapshot(epoch, self.config.output_dir / self.config.run_name / "best.pt", avg_loss)

                if epoch % self.config.any_time == 0.0:
                    self._save_snapshot(epoch, self.config.output_dir / self.config.run_name / f"save_{epoch}.pt", avg_loss)

                log = {"avg_loss": avg_loss,
                       "lr": self.scheduler.get_last_lr()[0] if self.config.scheduler else self.config.lr}
                self._log(epoch, log)
                self._save_snapshot(epoch, self.config.output_dir / self.config.run_name / "last.pt", avg_loss)

        if is_main_gpu():
            wandb.finish()
            self.logger.info(
                f"Training finished , best loss : {self.best_loss:.6f}, lr : f{self.scheduler.get_last_lr()[0]}, "
<<<<<<< HEAD
                f"saved at {os.path.join(f'{self.config.run_name}', 'best.pt')}")
        
        # Delete all variables to prevent GPU memory leaks, and empty GPU cache
        del self.model
        del self.dataloader
        torch.cuda.empty_cache()

=======
                f"saved at {self.config.output_dir / self.config.run_name / 'best.pt'}")
>>>>>>> c29bdb82

    def sample_train(self, ep=None, nb_img=4, condition=None):
        """
        Generate and save sample images during training.
        Args:
            ep (str): Epoch identifier for filename.
            nb_img (int): Number of images to generate.
            condition (torch.Tensor): (optional) Condition to use for sampling.
        Returns:
            None
        """
        if not is_main_gpu():
            return
        if nb_img > 6:
            # Use a warning if sampling more than 6 images (might be time-consuming)
            Warning(
                "Sampling more than 6 images may take a long time because sampling uses only the main GPU.")

        self.logger.info(f"Sampling {nb_img} images...")
        samples = super()._sample_batch(nb_img=nb_img, condition=condition)
        for i, img in enumerate(samples):
            filename = f"_sample_{ep}_{i}.npy" if ep is not None else f"_sample_{i}.npy"
            save_path = self.config.output_dir / self.config.run_name / "samples" / filename
            np.save(save_path, img)
        if self.config.plot:
            self.plot_grid(f"samples_grid_{ep}.jpg", samples)
        self.logger.info(
            f"Sampling done. Images saved in {self.config.output_dir / self.config.run_name / 'samples/'}")

    def _log(self, epoch, log_dict):
        """
        Log training metrics.
        Args:
            epoch (int): Current epoch number.
            log_dict (dict): Dictionary containing log data.
        Returns:
            None
        """
        if not is_main_gpu():
            return
        if self.config.use_wandb:
            wandb.log(log_dict, step=epoch)
        csv_filename = self.config.output_dir / self.config.run_name / "logs_train.csv"
        file_exists = Path(csv_filename).is_file()
        with open(csv_filename, 'a' if file_exists else 'w', newline='') as csvfile:
            fieldnames = ['epoch'] + list(log_dict.keys())
            writer = csv.DictWriter(csvfile, fieldnames=fieldnames)
            if not file_exists:
                writer.writeheader()
            writer.writerow({**{'epoch': epoch}, **log_dict})
<|MERGE_RESOLUTION|>--- conflicted
+++ resolved
@@ -1,284 +1,280 @@
-import csv
-import os.path
-import time
-from pathlib import Path
-
-import numpy as np
-import torch
-import wandb
-from torch import distributed as dist
-from tqdm import tqdm
-
-from ddpm.ddpm_base import Ddpm_base
-from utils.distributed import is_main_gpu, synchronize
-
-
-class Trainer(Ddpm_base):
-
-    def __init__(self, model, config, dataloader=None, optimizer=None):
-        """
-        Initialize the Trainer class.
-        Args:
-            model: The neural network model for training.
-            config: Configuration settings for training.
-            dataloader: The data loader for training data.
-            optimizer: The optimizer for model parameter updates.
-        """
-        super().__init__(model, config, dataloader)
-        self.optimizer = optimizer
-        self.epochs_run = 0
-        self.best_loss = float('inf')
-        self.guided_diffusion = self.config.guiding_col is not None
-        if self.config.scheduler:
-            # Use a learning rate scheduler if specified in the configuration
-            self.scheduler = torch.optim.lr_scheduler.OneCycleLR(
-                optimizer, max_lr=self.config.lr,
-                epochs=self.config.scheduler_epoch,
-                steps_per_epoch=len(self.dataloader),
-                anneal_strategy="cos",
-                pct_start=0.1,
-                div_factor=15.0,
-                final_div_factor=1500.0)
-        else:
-            self.scheduler = None
-
-    def _prepare_batch(self, batch, key_get, convert_keys={}):
-        """
-        Prepare the batch for training.
-        Args:
-            batch: Input batch for training.
-            key_get: Keys to extract from the batch.
-            convert_keys: Keys to convert to tensors.
-        Returns:
-            dict: The prepared batch.
-        """
-        batch = {key: batch[key] for key in key_get}
-        for key in batch.keys():
-            if key in convert_keys:
-                # Convert specific keys to tensors and move to GPU
-                batch[convert_keys[key]] = batch[key].to(self.gpu_id)
-                del batch[key]
-            else:
-                # Move other keys to GPU
-                batch[key] = batch[key].to(self.gpu_id)
-        return batch
-
-    def _purge_batch_memory(self, batch):
-        for key in batch.keys():
-            if torch.is_tensor(batch[key]):
-                batch[key] = batch[key].detach().cpu()
-        del batch
-
-    def _run_batch(self, batch):
-        """
-        Run a single training batch.
-        Args:
-            batch: Input batch for training.
-        Returns:
-            float: Loss value for the batch.
-        """
-        self.optimizer.zero_grad()
-        loss = self.model(**batch)
-        loss.backward()
-        self.optimizer.step()
-        loss = loss.detach().cpu()
-        # Delete all variables to prevent GPU memory leaks, and empty GPU cache
-        self._purge_batch_memory(batch)
-        torch.cuda.empty_cache() # increase the computing time of ~10% : the price to prevent leakage
-
-        return loss
-
-    def _run_epoch(self, epoch):
-        """
-        Run a training epoch.
-        Args:
-            epoch (int): Current epoch number.
-        Returns:
-            float: Average loss for the epoch.
-        """
-        iters = len(self.dataloader)
-        if dist.is_initialized():
-            self.dataloader.sampler.set_epoch(epoch)
-        total_loss = 0
-        # tqdm provides a progress bar during training
-        loop = tqdm(enumerate(self.dataloader), total=iters,
-                    desc=f"Epoch {epoch}/{self.config.epochs + self.epochs_run}", unit="batch",
-                    leave=False, postfix="", disable=not is_main_gpu())
-        for i, batch in loop:
-            needs_keys = ['img'] + (['condition'] if self.guided_diffusion else [])
-            batch_prep = self._prepare_batch(batch, needs_keys)
-            loss = self._run_batch(batch_prep)
-            total_loss += loss
-            
-            if self.config.scheduler:
-                self.scheduler.step()
-            if is_main_gpu():
-                loop.set_postfix_str(f"Loss : {total_loss / (i + 1):.6f}")
-
-        self.logger.debug(
-            f"Epoch {epoch} | Batchsize: {self.config.batch_size} | Steps: {len(self.dataloader) * epoch} | "
-            f"Last loss: {total_loss / len(self.dataloader)} | "
-            f"Lr : {self.scheduler.get_last_lr()[0] if self.config.scheduler else self.config.lr}")
-
-        if epoch % self.config.any_time == 0.0 and is_main_gpu():
-            condition = None
-            if self.guided_diffusion:
-                condition = self._prepare_batch(next(iter(self.dataloader)), ['condition'])
-                condition = condition['condition'][:self.config.n_sample]
-            self.sample_train(str(epoch), self.config.n_sample, condition)
-
-        if epoch % self.config.any_time == 0.0:
-            synchronize()
-
-
-        return total_loss / len(self.dataloader)
-
-    def _save_snapshot(self, epoch, path, loss):
-        """
-        Save a snapshot of the training progress.
-        Args:
-            epoch (int): Current epoch number.
-            path: Path to save the snapshot.
-            loss: Loss value at the epoch.
-        Returns:
-            None
-        """
-        snapshot = {
-            "MODEL_STATE": self.model.state_dict(),
-            "EPOCHS_RUN": epoch,
-            'OPTIMIZER_STATE': self.optimizer.state_dict(),
-            'BEST_LOSS': loss,
-            'TIMESTAMP': self.timesteps,
-            'GUIDED_DIFFUSION': self.guided_diffusion,
-            'DATA': {
-                'STDS': self.stds,
-                'MEANS': self.means,
-                'V_IDX': self.config.var_indexes,
-                'CROP': self.config.crop,
-            }
-        }
-        if self.config.scheduler:
-            snapshot["SCHEDULER_STATE"] = self.scheduler.state_dict()
-        torch.save(snapshot, path)
-        self.logger.info(
-            f"Epoch {epoch} | Training snapshot saved at {path} | Loss: {loss}")
-
-    def _init_wandb(self):
-        """
-        Initialize WandB for logging training progress.
-        Returns:
-            None
-        """
-        if not is_main_gpu():
-            return
-
-        t = time.strftime("%d-%m-%y_%H-%M", time.localtime(time.time()))
-        self.logger.debug("WANDB initialized")
-        wandb.init(project=self.config.wandbproject, resume="auto" if self.config.resume else None,
-                   mode=os.environ['WANDB_MODE'],
-                   entity=self.config.entityWDB,
-                   name=f"{self.config.run_name}_{t}/",
-                   config={**vars(self.config), **{"optimizer": self.optimizer.__class__,
-                                                   "scheduler": self.scheduler.__class__,
-                                                   "lr_base": self.optimizer.param_groups[0]["lr"],
-                                                   "weight_decay": self.optimizer.param_groups[0][
-                                                       "weight_decay"], }})
-
-    def train(self):
-        """
-        Start the training process.
-        Returns:
-            None
-        """
-
-        filename_format = "sample_epoch{epoch}_{i}.npy"
-        if is_main_gpu():
-            self._init_wandb()
-            loop = tqdm(range(self.epochs_run, self.config.epochs + self.epochs_run),
-                        desc=f"Training...", unit="epoch", postfix="")
-        else:
-            loop = range(self.epochs_run, self.config.epochs + self.epochs_run)
-
-        for epoch in loop:
-            avg_loss = self._run_epoch(epoch)
-            if is_main_gpu():
-                loop.set_postfix_str(
-                    f"Epoch loss : {avg_loss:.5f} | Lr : {(self.scheduler.get_last_lr()[0] if self.config.scheduler else self.config.lr):.6f}")
-
-                if avg_loss < self.best_loss:
-                    self.best_loss = avg_loss
-                    self._save_snapshot(epoch, self.config.output_dir / self.config.run_name / "best.pt", avg_loss)
-
-                if epoch % self.config.any_time == 0.0:
-                    self._save_snapshot(epoch, self.config.output_dir / self.config.run_name / f"save_{epoch}.pt", avg_loss)
-
-                log = {"avg_loss": avg_loss,
-                       "lr": self.scheduler.get_last_lr()[0] if self.config.scheduler else self.config.lr}
-                self._log(epoch, log)
-                self._save_snapshot(epoch, self.config.output_dir / self.config.run_name / "last.pt", avg_loss)
-
-        if is_main_gpu():
-            wandb.finish()
-            self.logger.info(
-                f"Training finished , best loss : {self.best_loss:.6f}, lr : f{self.scheduler.get_last_lr()[0]}, "
-<<<<<<< HEAD
-                f"saved at {os.path.join(f'{self.config.run_name}', 'best.pt')}")
-        
-        # Delete all variables to prevent GPU memory leaks, and empty GPU cache
-        del self.model
-        del self.dataloader
-        torch.cuda.empty_cache()
-
-=======
-                f"saved at {self.config.output_dir / self.config.run_name / 'best.pt'}")
->>>>>>> c29bdb82
-
-    def sample_train(self, ep=None, nb_img=4, condition=None):
-        """
-        Generate and save sample images during training.
-        Args:
-            ep (str): Epoch identifier for filename.
-            nb_img (int): Number of images to generate.
-            condition (torch.Tensor): (optional) Condition to use for sampling.
-        Returns:
-            None
-        """
-        if not is_main_gpu():
-            return
-        if nb_img > 6:
-            # Use a warning if sampling more than 6 images (might be time-consuming)
-            Warning(
-                "Sampling more than 6 images may take a long time because sampling uses only the main GPU.")
-
-        self.logger.info(f"Sampling {nb_img} images...")
-        samples = super()._sample_batch(nb_img=nb_img, condition=condition)
-        for i, img in enumerate(samples):
-            filename = f"_sample_{ep}_{i}.npy" if ep is not None else f"_sample_{i}.npy"
-            save_path = self.config.output_dir / self.config.run_name / "samples" / filename
-            np.save(save_path, img)
-        if self.config.plot:
-            self.plot_grid(f"samples_grid_{ep}.jpg", samples)
-        self.logger.info(
-            f"Sampling done. Images saved in {self.config.output_dir / self.config.run_name / 'samples/'}")
-
-    def _log(self, epoch, log_dict):
-        """
-        Log training metrics.
-        Args:
-            epoch (int): Current epoch number.
-            log_dict (dict): Dictionary containing log data.
-        Returns:
-            None
-        """
-        if not is_main_gpu():
-            return
-        if self.config.use_wandb:
-            wandb.log(log_dict, step=epoch)
-        csv_filename = self.config.output_dir / self.config.run_name / "logs_train.csv"
-        file_exists = Path(csv_filename).is_file()
-        with open(csv_filename, 'a' if file_exists else 'w', newline='') as csvfile:
-            fieldnames = ['epoch'] + list(log_dict.keys())
-            writer = csv.DictWriter(csvfile, fieldnames=fieldnames)
-            if not file_exists:
-                writer.writeheader()
-            writer.writerow({**{'epoch': epoch}, **log_dict})
+import csv
+import os.path
+import time
+from pathlib import Path
+
+import numpy as np
+import torch
+import wandb
+from torch import distributed as dist
+from tqdm import tqdm
+
+from ddpm.ddpm_base import Ddpm_base
+from utils.distributed import is_main_gpu, synchronize
+
+
+class Trainer(Ddpm_base):
+
+    def __init__(self, model, config, dataloader=None, optimizer=None):
+        """
+        Initialize the Trainer class.
+        Args:
+            model: The neural network model for training.
+            config: Configuration settings for training.
+            dataloader: The data loader for training data.
+            optimizer: The optimizer for model parameter updates.
+        """
+        super().__init__(model, config, dataloader)
+        self.optimizer = optimizer
+        self.epochs_run = 0
+        self.best_loss = float('inf')
+        self.guided_diffusion = self.config.guiding_col is not None
+        if self.config.scheduler:
+            # Use a learning rate scheduler if specified in the configuration
+            self.scheduler = torch.optim.lr_scheduler.OneCycleLR(
+                optimizer, max_lr=self.config.lr,
+                epochs=self.config.scheduler_epoch,
+                steps_per_epoch=len(self.dataloader),
+                anneal_strategy="cos",
+                pct_start=0.1,
+                div_factor=15.0,
+                final_div_factor=1500.0)
+        else:
+            self.scheduler = None
+
+    def _prepare_batch(self, batch, key_get, convert_keys={}):
+        """
+        Prepare the batch for training.
+        Args:
+            batch: Input batch for training.
+            key_get: Keys to extract from the batch.
+            convert_keys: Keys to convert to tensors.
+        Returns:
+            dict: The prepared batch.
+        """
+        batch = {key: batch[key] for key in key_get}
+        for key in batch.keys():
+            if key in convert_keys:
+                # Convert specific keys to tensors and move to GPU
+                batch[convert_keys[key]] = batch[key].to(self.gpu_id)
+                del batch[key]
+            else:
+                # Move other keys to GPU
+                batch[key] = batch[key].to(self.gpu_id)
+        return batch
+
+    def _purge_batch_memory(self, batch):
+        for key in batch.keys():
+            if torch.is_tensor(batch[key]):
+                batch[key] = batch[key].detach().cpu()
+        del batch
+
+    def _run_batch(self, batch):
+        """
+        Run a single training batch.
+        Args:
+            batch: Input batch for training.
+        Returns:
+            float: Loss value for the batch.
+        """
+        self.optimizer.zero_grad()
+        loss = self.model(**batch)
+        loss.backward()
+        self.optimizer.step()
+        loss = loss.detach().cpu()
+        # Delete all variables to prevent GPU memory leaks, and empty GPU cache
+        self._purge_batch_memory(batch)
+        torch.cuda.empty_cache() # increase the computing time of ~10% : the price to prevent leakage
+
+        return loss
+
+    def _run_epoch(self, epoch):
+        """
+        Run a training epoch.
+        Args:
+            epoch (int): Current epoch number.
+        Returns:
+            float: Average loss for the epoch.
+        """
+        iters = len(self.dataloader)
+        if dist.is_initialized():
+            self.dataloader.sampler.set_epoch(epoch)
+        total_loss = 0
+        # tqdm provides a progress bar during training
+        loop = tqdm(enumerate(self.dataloader), total=iters,
+                    desc=f"Epoch {epoch}/{self.config.epochs + self.epochs_run}", unit="batch",
+                    leave=False, postfix="", disable=not is_main_gpu())
+        for i, batch in loop:
+            needs_keys = ['img'] + (['condition'] if self.guided_diffusion else [])
+            batch_prep = self._prepare_batch(batch, needs_keys)
+            loss = self._run_batch(batch_prep)
+            total_loss += loss
+            
+            if self.config.scheduler:
+                self.scheduler.step()
+            if is_main_gpu():
+                loop.set_postfix_str(f"Loss : {total_loss / (i + 1):.6f}")
+
+        self.logger.debug(
+            f"Epoch {epoch} | Batchsize: {self.config.batch_size} | Steps: {len(self.dataloader) * epoch} | "
+            f"Last loss: {total_loss / len(self.dataloader)} | "
+            f"Lr : {self.scheduler.get_last_lr()[0] if self.config.scheduler else self.config.lr}")
+
+        if epoch % self.config.any_time == 0.0 and is_main_gpu():
+            condition = None
+            if self.guided_diffusion:
+                condition = self._prepare_batch(next(iter(self.dataloader)), ['condition'])
+                condition = condition['condition'][:self.config.n_sample]
+            self.sample_train(str(epoch), self.config.n_sample, condition)
+
+        if epoch % self.config.any_time == 0.0:
+            synchronize()
+
+
+        return total_loss / len(self.dataloader)
+
+    def _save_snapshot(self, epoch, path, loss):
+        """
+        Save a snapshot of the training progress.
+        Args:
+            epoch (int): Current epoch number.
+            path: Path to save the snapshot.
+            loss: Loss value at the epoch.
+        Returns:
+            None
+        """
+        snapshot = {
+            "MODEL_STATE": self.model.state_dict(),
+            "EPOCHS_RUN": epoch,
+            'OPTIMIZER_STATE': self.optimizer.state_dict(),
+            'BEST_LOSS': loss,
+            'TIMESTAMP': self.timesteps,
+            'GUIDED_DIFFUSION': self.guided_diffusion,
+            'DATA': {
+                'STDS': self.stds,
+                'MEANS': self.means,
+                'V_IDX': self.config.var_indexes,
+                'CROP': self.config.crop,
+            }
+        }
+        if self.config.scheduler:
+            snapshot["SCHEDULER_STATE"] = self.scheduler.state_dict()
+        torch.save(snapshot, path)
+        self.logger.info(
+            f"Epoch {epoch} | Training snapshot saved at {path} | Loss: {loss}")
+
+    def _init_wandb(self):
+        """
+        Initialize WandB for logging training progress.
+        Returns:
+            None
+        """
+        if not is_main_gpu():
+            return
+
+        t = time.strftime("%d-%m-%y_%H-%M", time.localtime(time.time()))
+        self.logger.debug("WANDB initialized")
+        wandb.init(project=self.config.wandbproject, resume="auto" if self.config.resume else None,
+                   mode=os.environ['WANDB_MODE'],
+                   entity=self.config.entityWDB,
+                   name=f"{self.config.run_name}_{t}/",
+                   config={**vars(self.config), **{"optimizer": self.optimizer.__class__,
+                                                   "scheduler": self.scheduler.__class__,
+                                                   "lr_base": self.optimizer.param_groups[0]["lr"],
+                                                   "weight_decay": self.optimizer.param_groups[0][
+                                                       "weight_decay"], }})
+
+    def train(self):
+        """
+        Start the training process.
+        Returns:
+            None
+        """
+
+        filename_format = "sample_epoch{epoch}_{i}.npy"
+        if is_main_gpu():
+            self._init_wandb()
+            loop = tqdm(range(self.epochs_run, self.config.epochs + self.epochs_run),
+                        desc=f"Training...", unit="epoch", postfix="")
+        else:
+            loop = range(self.epochs_run, self.config.epochs + self.epochs_run)
+
+        for epoch in loop:
+            avg_loss = self._run_epoch(epoch)
+            if is_main_gpu():
+                loop.set_postfix_str(
+                    f"Epoch loss : {avg_loss:.5f} | Lr : {(self.scheduler.get_last_lr()[0] if self.config.scheduler else self.config.lr):.6f}")
+
+                if avg_loss < self.best_loss:
+                    self.best_loss = avg_loss
+                    self._save_snapshot(epoch, self.config.output_dir / self.config.run_name / "best.pt", avg_loss)
+
+                if epoch % self.config.any_time == 0.0:
+                    self._save_snapshot(epoch, self.config.output_dir / self.config.run_name / f"save_{epoch}.pt", avg_loss)
+
+                log = {"avg_loss": avg_loss,
+                       "lr": self.scheduler.get_last_lr()[0] if self.config.scheduler else self.config.lr}
+                self._log(epoch, log)
+                self._save_snapshot(epoch, self.config.output_dir / self.config.run_name / "last.pt", avg_loss)
+
+        if is_main_gpu():
+            wandb.finish()
+            self.logger.info(
+                f"Training finished , best loss : {self.best_loss:.6f}, lr : f{self.scheduler.get_last_lr()[0]}, "
+                f"saved at {os.path.join(f'{self.config.run_name}', 'best.pt')}")
+        
+        # Delete all variables to prevent GPU memory leaks, and empty GPU cache
+        del self.model
+        del self.dataloader
+        torch.cuda.empty_cache()
+
+
+    def sample_train(self, ep=None, nb_img=4, condition=None):
+        """
+        Generate and save sample images during training.
+        Args:
+            ep (str): Epoch identifier for filename.
+            nb_img (int): Number of images to generate.
+            condition (torch.Tensor): (optional) Condition to use for sampling.
+        Returns:
+            None
+        """
+        if not is_main_gpu():
+            return
+        if nb_img > 6:
+            # Use a warning if sampling more than 6 images (might be time-consuming)
+            Warning(
+                "Sampling more than 6 images may take a long time because sampling uses only the main GPU.")
+
+        self.logger.info(f"Sampling {nb_img} images...")
+        samples = super()._sample_batch(nb_img=nb_img, condition=condition)
+        for i, img in enumerate(samples):
+            filename = f"_sample_{ep}_{i}.npy" if ep is not None else f"_sample_{i}.npy"
+            save_path = self.config.output_dir / self.config.run_name / "samples" / filename
+            np.save(save_path, img)
+        if self.config.plot:
+            self.plot_grid(f"samples_grid_{ep}.jpg", samples)
+        self.logger.info(
+            f"Sampling done. Images saved in {self.config.output_dir / self.config.run_name / 'samples/'}")
+
+    def _log(self, epoch, log_dict):
+        """
+        Log training metrics.
+        Args:
+            epoch (int): Current epoch number.
+            log_dict (dict): Dictionary containing log data.
+        Returns:
+            None
+        """
+        if not is_main_gpu():
+            return
+        if self.config.use_wandb:
+            wandb.log(log_dict, step=epoch)
+        csv_filename = self.config.output_dir / self.config.run_name / "logs_train.csv"
+        file_exists = Path(csv_filename).is_file()
+        with open(csv_filename, 'a' if file_exists else 'w', newline='') as csvfile:
+            fieldnames = ['epoch'] + list(log_dict.keys())
+            writer = csv.DictWriter(csvfile, fieldnames=fieldnames)
+            if not file_exists:
+                writer.writeheader()
+            writer.writerow({**{'epoch': epoch}, **log_dict})